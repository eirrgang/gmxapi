--- conflicted
+++ resolved
@@ -30,31 +30,28 @@
       - gmxapi_DIR=$HOME/gromacs
       - GROMACS_DIR=$HOME/gromacs
 
+# It is clearly a bad idea to have the development branch of a project requiring the development branch
+# of another project in the primary build recipe. We either need to build and test development and master
+# branches distinctly in a build matrix, only build off of tagged releases or the master branch of the
+# dependency, or otherwise find a better solution that allows the master branch to be entirely included in
+# the develop branch.
 before_install:
   - uname -a
   - apt list --installed
   - test -n $CC  && unset CC
   - test -n $CXX && unset CXX
-<<<<<<< HEAD
   - wget https://github.com/kassonlab/gromacs-gmxapi/archive/dev_5.zip
   - unzip dev_5.zip
 
 install:
   - pushd gromacs-gmxapi-dev_5
-=======
-  - wget https://github.com/kassonlab/gromacs-gmxapi/archive/master.zip
-  - unzip master.zip
-
-install:
-  - pushd gromacs-gmxapi-master
->>>>>>> 1f495c6a
   - mkdir build
   - pushd build
   - cmake -DCMAKE_INSTALL_PREFIX=$HOME/gromacs -DGMX_FFT_LIBRARY=fftpack -DGMX_GPU=OFF -DGMX_OPENMP=OFF -DGMX_SIMD=None -DGMX_USE_RDTSCP=OFF -DGMX_MPI=$GMX_MPI -DGMX_THREAD_MPI=$GMX_THREAD_MPI ..
   - make -j4 install
   - popd
   - popd
-  # pip 10 appears to be broken
+  # pip 10.0.0 appears to be broken
   - python -m pip install --upgrade pip==9 --user
   - python -m pip install --upgrade setuptools --user
   - python -m pip install virtualenv --user
