# - Check the username performing the build, as well as date and time
#
# GMX_DETECT_ACCELERATION(GMX_SUGGESTED_ACCELERATION)
#
# Try to detect CPU information and suggest an acceleration option
# (such as SSE/AVX) that fits the current CPU.
#
# GMX_SUGGESTED_ACCELERATION
#

# we rely on inline asm support for GNU!
include(gmxTestInlineASM)

macro(gmx_detect_acceleration GMX_SUGGESTED_ACCELERATION)
    IF(NOT DEFINED ${GMX_SUGGESTED_ACCELERATION})

    gmx_test_inline_asm_gcc_x86(GMX_X86_GCC_INLINE_ASM)

    if(GMX_X86_GCC_INLINE_ASM)
        set(GCC_INLINE_ASM_DEFINE "-DGMX_X86_GCC_INLINE_ASM")
    else(GMX_X86_GCC_INLINE_ASM)
        set(GCC_INLINE_ASM_DEFINE "")
    endif(GMX_X86_GCC_INLINE_ASM)

    message(STATUS "Detecting best acceleration for this CPU")

    # Get CPU acceleration information
    try_run(GMX_CPUID_RUN_ACC GMX_CPUID_COMPILED
            ${CMAKE_BINARY_DIR}
<<<<<<< HEAD
            ${CMAKE_SOURCE_DIR}/src/gromacs/gmxlib/gmx_detectcpu.c
            COMPILE_DEFINITIONS "@GCC_INLINE_ASM_DEFINE@ -I${CMAKE_SOURCE_DIR}/src/gromacs/legacyheaders/ -DGMX_DETECTCPU_STANDALONE"
=======
            ${CMAKE_SOURCE_DIR}/src/gmxlib/gmx_cpuid.c
            COMPILE_DEFINITIONS "@GCC_INLINE_ASM_DEFINE@ -I${CMAKE_SOURCE_DIR}/include -DGMX_CPUID_STANDALONE"
>>>>>>> 11b5a654
            RUN_OUTPUT_VARIABLE OUTPUT_TMP
            COMPILE_OUTPUT_VARIABLE GMX_CPUID_COMPILE_OUTPUT
            ARGS "-acceleration")

    if(NOT GMX_CPUID_COMPILED)
        message(WARNING "Cannot compile CPUID code, which means no CPU-specific acceleration.")
        message(STATUS "Compile output: ${GMX_CPUID_COMPILE_OUTPUT}")
        set(OUTPUT_TMP "None")
    elseif(NOT GMX_CPUID_RUN_ACC EQUAL 0)
        message(WARNING "Cannot run CPUID code, which means no CPU-specific optimization.")
        message(STATUS "Run output: ${OUTPUT_TMP}")
        set(OUTPUT_TMP "None")
    endif(NOT GMX_CPUID_COMPILED)

    string(STRIP "@OUTPUT_TMP@" OUTPUT_ACC)

    message(STATUS "Detecting best acceleration for this CPU - @OUTPUT_ACC@")

    set(${GMX_SUGGESTED_ACCELERATION}    "@OUTPUT_ACC@" CACHE INTERNAL "GROMACS CPU-specific acceleration")

    ENDIF(NOT DEFINED ${GMX_SUGGESTED_ACCELERATION})
endmacro(gmx_detect_acceleration GMX_SUGGESTED_ACCELERATION)
<|MERGE_RESOLUTION|>--- conflicted
+++ resolved
@@ -27,13 +27,8 @@
     # Get CPU acceleration information
     try_run(GMX_CPUID_RUN_ACC GMX_CPUID_COMPILED
             ${CMAKE_BINARY_DIR}
-<<<<<<< HEAD
-            ${CMAKE_SOURCE_DIR}/src/gromacs/gmxlib/gmx_detectcpu.c
-            COMPILE_DEFINITIONS "@GCC_INLINE_ASM_DEFINE@ -I${CMAKE_SOURCE_DIR}/src/gromacs/legacyheaders/ -DGMX_DETECTCPU_STANDALONE"
-=======
-            ${CMAKE_SOURCE_DIR}/src/gmxlib/gmx_cpuid.c
-            COMPILE_DEFINITIONS "@GCC_INLINE_ASM_DEFINE@ -I${CMAKE_SOURCE_DIR}/include -DGMX_CPUID_STANDALONE"
->>>>>>> 11b5a654
+            ${CMAKE_SOURCE_DIR}/src/gromacs/gmxlib/gmx_cpuid.c
+            COMPILE_DEFINITIONS "@GCC_INLINE_ASM_DEFINE@ -I${CMAKE_SOURCE_DIR}/src/gromacs/legacyheaders/ -DGMX_CPUID_STANDALONE"
             RUN_OUTPUT_VARIABLE OUTPUT_TMP
             COMPILE_OUTPUT_VARIABLE GMX_CPUID_COMPILE_OUTPUT
             ARGS "-acceleration")
