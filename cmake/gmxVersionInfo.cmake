#
# This file is part of the GROMACS molecular simulation package.
#
# Copyright (c) 2014,2015,2016,2017,2018,2019,2020, by the GROMACS development team, led by
# Mark Abraham, David van der Spoel, Berk Hess, and Erik Lindahl,
# and including many others, as listed in the AUTHORS file in the
# top-level source directory and at http://www.gromacs.org.
#
# GROMACS is free software; you can redistribute it and/or
# modify it under the terms of the GNU Lesser General Public License
# as published by the Free Software Foundation; either version 2.1
# of the License, or (at your option) any later version.
#
# GROMACS is distributed in the hope that it will be useful,
# but WITHOUT ANY WARRANTY; without even the implied warranty of
# MERCHANTABILITY or FITNESS FOR A PARTICULAR PURPOSE.  See the GNU
# Lesser General Public License for more details.
#
# You should have received a copy of the GNU Lesser General Public
# License along with GROMACS; if not, see
# http://www.gnu.org/licenses, or write to the Free Software Foundation,
# Inc., 51 Franklin Street, Fifth Floor, Boston, MA  02110-1301  USA.
#
# If you want to redistribute modifications to GROMACS, please
# consider that scientific software is very special. Version
# control is crucial - bugs must be traceable. We will be happy to
# consider code for inclusion in the official distribution, but
# derived work must not be called official GROMACS. Details are found
# in the README & COPYING files - if they are missing, get the
# official version at http://www.gromacs.org.
#
# To help us fund GROMACS development, we humbly ask that you cite
# the research papers on the package. Check out http://www.gromacs.org.

# Sets version information variables and provides CMake functions for
# generating files based on them
#
# This script provides the following basic version variables that need to be
# maintained manually:
#   GMX_VERSION_MAJOR      Major version number.
#   GMX_VERSION_PATCH      Patch version number.
#       Should always be defined: zero for, e.g., 2016.
#   GMX_VERSION_SUFFIX     String suffix to add to numeric version string.
#       "-dev" is automatically added when not building from a source package,
#       and does not need to be kept here. This mechanism is not quite enough
#       for building a tarball, but setting the CMake cache variable
#       GMX_BUILD_TARBALL=on will suppress the addition of "-dev" to the
#       version string.
#   LIBRARY_SOVERSION_MAJOR so major version for the built libraries.
#       Should be increased for each binary incompatible release. In GROMACS,
#       the typical policy is to increase it at the start of the development
#       cycle for each major/minor version change, but not for patch releases,
#       even if the latter may not always be fully binary compatible.
#       Table of historical values
#         GROMACS     5.0    0
#         GROMACS     5.1    1
#         GROMACS     2016   2
#         GROMACS     2018   3
#         GROMACS     2019   4
#         GROMACS     2020   5
#         GROMACS     2021   6
#   LIBRARY_SOVERSION_MINOR so minor version for the built libraries.
#       Should be increased for each release that changes only the implementation.
#       In GROMACS, the typical policy is to increase it for each patch version
#       change, even if they may not always be fully binary compatible.
#       If it is somehow clear that the ABI implementation has not changed
#       in a patch release, this variable should not increase. Release candidate
#       and beta versions will not increase this number, since nobody should
#       write code against such versions.
#   LIBRARY_VERSION        Full library version.
#   REGRESSIONTEST_BRANCH  For builds not from source packages, name of the
#       regressiontests branch at gerrit.gromacs.org whose HEAD can test this
#       code, *if* this code is recent enough (i.e., contains all changes from
#       the corresponding code branch that affects the regression test
#       results). Even after a release branch is forked for the source
#       repository, the correct regressiontests branch can still be master,
#       because we do not fork it until behaviour needs to change.
#   REGRESSIONTEST_MD5SUM
#       The MD5 checksum of the regressiontest tarball. Only used when building
#       from a source package.
#   GMX_SOURCE_DOI_ID
#       ID collected from Zenodo connected to the doi for a released version
#       used to identify the source when building an official released version.
#       This ID is used for the source code tarball.
#   GMX_MANUAL_DOI_ID
#       Same as above, but for the reference manual.
# They are collected into a single section below.
# The following variables are set based on these:
#   GMX_VERSION            String composed from GMX_VERSION_* numeric variables
#       above. Example: 4.6.1, 5.0, 2016
#   GMX_VERSION_STRING     String with GMX_VERSION suffixed with the given
#       suffix and possibly "-dev" for builds not from a source package.
#   GMX_VERSION_NUMERIC    Numeric version number (e.g., 40601 for 4.6.1, 20160001 for 2016.1).
#   GMX_API_VERSION        Numeric API version.
#       This is currently set automatically to GMX_VERSION_NUMERIC, but may
#       become manually maintained in the future if there will be releases
#       where the API does not change, but programs/libraries do.
#       In such a case, this should be the first version where the current API
#       appeared.
#   REGRESSIONTEST_VERSION For source packages, version number of the
#       matching regressiontests tarball.  Not used for builds not from source
#       packages.
# The latter two are used to generate gromacs/version.h to allow software
# written against the GROMACS API to provide some #ifdef'ed code to support
# multiple GROMACS versions.
#
# This script also declares machinery to generate and obtain version
# information from a git repository.  This is enabled by default if the source
# tree is a git, but can be disabled with
#   GMX_GIT_VERSION_INFO           Advanced CMake variable to disable git
#                                  version info generation.
# If the version generation is disabled, then the source and manual doi
# will be based on the stored values for the ID.
# The main interface to this machinery is the gmx_configure_version_file()
# CMake function.  The signature is
#   gmx_configure_version_file(<input> <output>
#                              [REMOTE_HASH]
#                              [TARGET <target>]
#                              [COMMENT <comment>])
#   <input>      Specify the input and output files as for configure_file().
#   <output>     The configuration is done with configure_file(... @ONLY) with
#                the following variables defined (as well as all the
#                GMX_VERSION* variables from above):
#                  GMX_VERSION_STRING_FULL
#                  GMX_VERSION_FULL_HASH
#                  GMX_VERSION_CENTRAL_BASE_HASH
#                The output file is created during build time, so any dependent
#                targets should specify it as a dependency.
#   REMOTE_HASH  Currently, this has no effect, but it signifies that the
#                <input> file is using the CENTRAL_BASE_HASH variable.
#                This variable is much more expensive to initialize than the
#                others, so this allows local changes in this file to only
#                compute that value when required if that becomes necessary.
#   TARGET       By default, this function uses add_custom_command() to
#                generate the output file.  If TARGET is specified, then
#                add_custom_target() is used to create a target with the given
#                name <target> that runs this custom command.  Use this if
#                the same file will be used for multiple downstream targets,
#                or if the explicit target for the file is otherwise
#                necessary.
#   COMMENT      Set a custom comment to be shown when building the rule
#                (see add_custom_command(... COMMENT <comment>)).
# As an alternative to using this script, also the following variables are
# provided (can be useful when generating more complex CMake scripts that do
# build-time tasks):
#   VERSION_INFO_CMAKE_SCRIPT
#       Absolute path to a CMake script that can be included using include()
#       to declare the GMX_VERSION_* variables documented for
#       gmx_configure_version_file().
#   VERSION_INFO_DEPS
#       If a custom command depends on VERSION_INFO_CMAKE_SCRIPT, then it
#       should add ${VERSION_INFO_DEPS} to its DEPENDS list to get the
#       appropriate dependencies.
# TODO: If someone wants to add a custom target that depends on
# VERSION_INFO_CMAKE_SCRIPT, a separate variable may be needed for those
# dependencies.
#
# The version string printed by 'gmx -version' (and also printed in the startup
# header) can provide useful information for, e.g., diagnosing bug reports and
# identifying what exact version the user was using.  The following formats are
# possible (with examples given for a particular version):
#   2018.1       Plain version number without any suffix signifies a build from
#                a released source tarball.
#   2018.1-dev   '-dev' suffix signifies all other builds. If there is no other
#                information, either the user built the code outside any git
#                repository, or disabled the version info generation.
#   2018.1-dev-YYYYMMDD-1234abc
#                The YYYYMMDD part shows the commit date (not author date) of
#                the HEAD commit from which the code was built.  The abbreviated
#                hash is the hash of that commit (the full hash is available in
#                'gmx -version' output).
#                If the HEAD hash is not identified as coming from branches in
#                "authoritative" GROMACS repositories, 'gmx -version' will show
#                the nearest ancestor commit that is identified as such (but see
#                the '-local' and '-unknown' suffixes below).
#   2018.1-dev-YYYYMMDD-1234abc-dirty
#                As above, but there were local modifications in the source tree
#                when the code was built.
#   2018.1-dev-YYYYMMDD-1234abc-unknown
#                As above, but there were no remotes in the repository that
#                could be identified as "authoritative" GROMACS repositories.
#                This happens if the code is not cloned from git.gromacs.org
#                or gerrit.gromacs.org.
#   2018.1-dev-YYYYMMDD-1234abc-local
#                As above, but there were no commits in the recent history of
#                the branch that could be identified as coming from
#                "authoritative" GROMACS repositories.  This should be
#                relatively rare.
#
# Other variables set here are not intended for use outside this file.
# The scripts gmxGenerateVersionInfo.cmake and gmxConfigureVersionInfo.cmake
# are used internally by this machinery, as well as VersionInfo.cmake.cmakein.

#####################################################################
# Manually maintained version info

# The GROMACS convention is that these are the version number of the next
# release that is going to be made from this branch.
<<<<<<< HEAD
set(GMX_VERSION_MAJOR 2021)
set(GMX_VERSION_PATCH 0)
=======
set(GMX_VERSION_MAJOR 2020)
set(GMX_VERSION_PATCH 1)
>>>>>>> fea93810
# The suffix, on the other hand, is used mainly for betas and release
# candidates, where it signifies the most recent such release from
# this branch; it will be empty before the first such release, as well
# as after the final release is out.
set(GMX_VERSION_SUFFIX "")

# Conventionally with libtool, any ABI change must change the major
# version number, the minor version number should change if it's just
# the implementation that has been altered, and the third number
# counts the number of old major versions that will still run if
# linked to this library (i.e. it is not a patch number). See the
# above descriptions of LIBRARY_SOVERSION_* for policy for changes
# here. The important thing is to minimize the chance of third-party
# code being able to dynamically link with a version of libgromacs
# that might not work.
set(LIBRARY_SOVERSION_MAJOR 6)
set(LIBRARY_SOVERSION_MINOR 0)
set(LIBRARY_VERSION ${LIBRARY_SOVERSION_MAJOR}.${LIBRARY_SOVERSION_MINOR}.0)

#####################################################################
# General version management based on manually set numbers

if (GMX_VERSION_PATCH)
    set(GMX_VERSION "${GMX_VERSION_MAJOR}.${GMX_VERSION_PATCH}")
else()
    set(GMX_VERSION "${GMX_VERSION_MAJOR}")
endif()
set(GMX_VERSION_STRING "${GMX_VERSION}${GMX_VERSION_SUFFIX}")

# If you are making a custom fork of GROMACS, please describe your
# fork, perhaps with its version number, in the value of
# GMX_VERSION_STRING_OF_FORK here. This string will appear in the
# header of log files that mdrun writes. This will help you, your
# users, your system administrators, your maintainers and the
# maintainers of GROMACS core understand how to troubleshoot and
# reproduce potential problems.
#
# If you are distributing a patch to GROMACS, then this change would
# be great as part of your patch. Otherwise for personal use, you can
# also just set a CMake cache variable.
set(GMX_VERSION_STRING_OF_FORK "" CACHE INTERNAL
    "Version string for forks of GROMACS to set to describe themselves")
mark_as_advanced(GMX_VERSION_STRING_OF_FORK)
if (GMX_VERSION_STRING_OF_FORK)
    set(GMX_VERSION_STRING "${GMX_VERSION_STRING}-${GMX_VERSION_STRING_OF_FORK}")
endif()

option(GMX_BUILD_TARBALL "Build tarball without -dev version suffix" OFF)
mark_as_advanced(GMX_BUILD_TARBALL)
# If run with cmake -P, the -dev suffix is managed elsewhere.
if (NOT SOURCE_IS_SOURCE_DISTRIBUTION AND
    NOT GMX_BUILD_TARBALL AND
    NOT CMAKE_SCRIPT_MODE_FILE)
    set(GMX_VERSION_STRING "${GMX_VERSION_STRING}-dev")
endif()

set(REGRESSIONTEST_VERSION "${GMX_VERSION_STRING}")
set(REGRESSIONTEST_BRANCH "refs/heads/master")
# Run the regressiontests packaging job with the correct pakage
# version string, and the release box checked, in order to have it
# build the regressiontests tarball with all the right naming. The
# naming affects the md5sum that has to go here, and if it isn't right
# release workflow will report a failure.
set(REGRESSIONTEST_MD5SUM "2fe8e35878bc9ee3cf60e92d5b250175" CACHE INTERNAL "MD5 sum of the regressiontests tarball for this GROMACS version")

math(EXPR GMX_VERSION_NUMERIC
     "${GMX_VERSION_MAJOR}*10000 + ${GMX_VERSION_PATCH}")
set(GMX_API_VERSION ${GMX_VERSION_NUMERIC})

# If run with cmake -P from releng scripts, print out necessary version info
# as JSON.
if (CMAKE_SCRIPT_MODE_FILE)
    message("{ \"version\": \"${GMX_VERSION_STRING}\", \"regressiontest-md5sum\": \"${REGRESSIONTEST_MD5SUM}\" }")
    return()
endif()

# Set those values only in release versions, after getting the identifiers
# from Zenodo for the manual and source code
# Has to be done by hand before every final release
# Use force to override anything given as a cmake command line input
# Actual input depends on the GMX_VERSION_STRING_OF_FORK variable being set or not.
# If it is set, we always default to an empty string, otherwise to the value set for the release build.
if (GMX_VERSION_STRING_OF_FORK)
    set(GMX_MANUAL_DOI_INTERNAL "")
    set(GMX_SOURCE_DOI_INTERNAL "")
else()
    set(GMX_MANUAL_DOI_INTERNAL "") # Set correct doi string here
    set(GMX_SOURCE_DOI_INTERNAL "") # Set correct doi string here
endif()
set(GMX_MANUAL_DOI ${GMX_MANUAL_DOI_INTERNAL} CACHE INTERNAL "reserved doi for GROMACS manual" FORCE)
set(GMX_SOURCE_DOI ${GMX_SOURCE_DOI_INTERNAL} CACHE INTERNAL "reserved doi for GROMACS source code" FORCE)

#####################################################################
# git version info management

# There can be clusters where git and CMake can run on nodes where the other is
# not available, accessing the same source tree.
# Should be unlikely, but doesn't hurt to check.
set(_git_info_default OFF)
if (SOURCE_IS_GIT_REPOSITORY)
    find_package(Git)
    if (GIT_FOUND)
        set(_git_info_default ON)
    endif()
endif()
option(GMX_GIT_VERSION_INFO "Generate git version information" ${_git_info_default})
mark_as_advanced(GMX_GIT_VERSION_INFO)
# Detect preconditions for version info generation if it is requested.
if (GMX_GIT_VERSION_INFO)
    if (NOT SOURCE_IS_GIT_REPOSITORY)
        message(FATAL_ERROR
            "Cannot generate git version information from source tree not under git. "
            "Set GMX_GIT_VERSION_INFO=OFF to proceed.")
    endif()
    # We need at least git v1.5.3 be able to parse git's date output.
    if (NOT GIT_FOUND OR GIT_VERSION_STRING VERSION_LESS "1.5.3")
        message(FATAL_ERROR
            "No compatible git version found (>= 1.5.3 required). "
            "Won't be able to generate development version information. "
            "Set GMX_GIT_VERSION_INFO=OFF to proceed.")
    endif()
endif()

include(gmxCustomCommandUtilities)

# The first two are also for use outside this file, encapsulating the details
# of how to use the generated VersionInfo.cmake.
set(VERSION_INFO_CMAKE_FILE   ${PROJECT_BINARY_DIR}/VersionInfo.cmake)
set(VERSION_INFO_DEPS         ${VERSION_INFO_CMAKE_FILE})
# Capture the location of the necessary files in internal variables for use in
# the function below.
set(VERSION_INFO_CMAKEIN_FILE     ${CMAKE_CURRENT_LIST_DIR}/VersionInfo.cmake.cmakein)
set(VERSION_INFO_CONFIGURE_SCRIPT ${CMAKE_CURRENT_LIST_DIR}/gmxConfigureVersionInfo.cmake)
# A set of directories to scan for calculating the hash of source files.
set(SET_OF_DIRECTORIES_TO_CHECKSUM  "${PROJECT_SOURCE_DIR}/src")
list(APPEND SET_OF_DIRECTORIES_TO_CHECKSUM "${PROJECT_SOURCE_DIR}/python_packaging")
# Try to find python for the checksumming script
set(PythonInterp_FIND_QUIETLY ON)
find_package(PythonInterp 3.5)

# Rules to create the VersionInfo.cmake file.
# For git info, the sequence is:
#   1. (configure time) VersionInfo.cmake.cmakein -> VersionInfo-partial.cmake.cmakein
#        - Set all variables that are known at configure time.
#   2. (build time)     VersionInfo-partial.cmake.cmakein -> VersionInfo.cmake
#        - Set variables that may change as result of repository state changes
#          (i.e., everything that requires running git).
#        - Runs every time as a git-version-info target, but the output file
#          timestamp only changes if its contents actually change.
#        - Depending on the native build system, this may run once per build
#          or once per each time it is required for step 3.
#   3. (build time)     VersionInfo.cmake -> other files
#        - Set variables in files specified with gmx_configure_version_file()
#          using the values generated in step 2.
#        - Each file runs as a custom command that depends on the previous
#          steps, and runs only if the VersionInfo.cmake file is newer than the
#          output file.
# Without git info, the sequence is:
#  1. (configure time) VersionInfo.cmake.cmakein -> VersionInfo.cmake
#        - Everything is known at configure time, so the output is generated
#          immediately with all variables set (git info will be empty).
#  2. (build time)     VersionInfo.cmake -> other files
#        - As with git info, processes files from gmx_configure_version_file().
#        - These are again custom commands that depend on the output from
#          step 1, so they get regenerated only when the static version info
#          changes.
if (GMX_GIT_VERSION_INFO)
    # Configure information known at this time into a partially filled
    # version info file.
    set(VERSION_INFO_CMAKEIN_FILE_PARTIAL
        ${PROJECT_BINARY_DIR}/VersionInfo-partial.cmake.cmakein)
    # Leave these to be substituted by the custom target below.
    set(GMX_VERSION_STRING_FULL       "\@GMX_VERSION_STRING_FULL\@")
    set(GMX_VERSION_FULL_HASH         "\@GMX_VERSION_FULL_HASH\@")
    set(GMX_VERSION_CENTRAL_BASE_HASH "\@GMX_VERSION_CENTRAL_BASE_HASH\@")
    configure_file(${VERSION_INFO_CMAKEIN_FILE}
                   ${VERSION_INFO_CMAKEIN_FILE_PARTIAL}
                   @ONLY)
    # If generating the version info, create a target that runs on every build
    # and does the actual git calls, storing the results into a CMake script.
    # This needs to be run at build time to update the version information
    # properly when the git hash changes, but the build system does not.
    # All targets added by gmx_configure_version_file() use the information
    # from this script to get their variables from, removing the need to run
    # git multiple times and simplifying reuse for other purposes.
    gmx_add_custom_output_target(git-version-info RUN_ALWAYS
        OUTPUT ${VERSION_INFO_CMAKE_FILE}
        COMMAND ${CMAKE_COMMAND}
            -D GIT_EXECUTABLE=${GIT_EXECUTABLE}
            -D PROJECT_VERSION=${GMX_VERSION_STRING}
            -D PROJECT_SOURCE_DIR=${PROJECT_SOURCE_DIR}
            -D VERSION_CMAKEIN=${VERSION_INFO_CMAKEIN_FILE_PARTIAL}
            -D VERSION_OUT=${VERSION_INFO_CMAKE_FILE}
            -P ${CMAKE_CURRENT_LIST_DIR}/gmxGenerateVersionInfo.cmake
        WORKING_DIRECTORY ${PROJECT_SOURCE_DIR}
        COMMENT "Generating git version information")
    list(APPEND VERSION_INFO_DEPS git-version-info)
else()
    # If the version info is static, just generate the CMake script with the
    # version variables during the CMake run.
    set(GMX_VERSION_STRING_FULL       ${GMX_VERSION_STRING})
    set(GMX_VERSION_FULL_HASH         "")
    set(GMX_VERSION_CENTRAL_BASE_HASH "")
    # To notify the user during compilation and at runtime that the build source
    # has not been modified after unpacking the source tarball, the contents are hashed
    # to be compared to a hash computed during the release process. If the hash matches
    # all is fine and the user gets a message in the log file indicating that.
    # If either the release hash file is missing, or if the hash does not match
    # a different message is printed to indicate that the source has been changed
    # compared to the version actually released. This is not needed in case a build
    # is done in git, as we have the information there already.
    # This is not done if the user has explicitly set an additional custom version string with
    # -DGMX_VERSION_STRING_OF_FORK, as this indicates that they are knowing that a custom
    # version of GROMACS is in use.
    set(RELEASE_CHECKSUM_FILE "${PROJECT_SOURCE_DIR}/src/reference_checksum")
    if(NOT GMX_VERSION_STRING_OF_FORK OR "${GMX_VERSION_STRING_OF_FORK}" STREQUAL "")
        if(EXISTS ${RELEASE_CHECKSUM_FILE} AND PythonInterp_FOUND)
            file(READ ${RELEASE_CHECKSUM_FILE} GMX_RELEASE_SOURCE_FILE_CHECKSUM)
            string(STRIP ${GMX_RELEASE_SOURCE_FILE_CHECKSUM} GMX_RELEASE_SOURCE_FILE_CHECKSUM)
            set(CHECKSUM_RESULT_FILE "${CMAKE_CURRENT_BINARY_DIR}/computed_checksum")
            execute_process(COMMAND ${PYTHON_EXECUTABLE} 
                                    ${PROJECT_SOURCE_DIR}/admin/createFileHash.py
                                    -s ${SET_OF_DIRECTORIES_TO_CHECKSUM}
                                    -o ${CHECKSUM_RESULT_FILE}
                            WORKING_DIRECTORY ${CMAKE_CURRENT_BINARY_DIR}
                            OUTPUT_QUIET)
                        file(READ ${CHECKSUM_RESULT_FILE} GMX_CURRENT_SOURCE_FILE_CHECKSUM)
            string(STRIP ${GMX_CURRENT_SOURCE_FILE_CHECKSUM} GMX_CURRENT_SOURCE_FILE_CHECKSUM)
            if(NOT ${GMX_RELEASE_SOURCE_FILE_CHECKSUM} STREQUAL ${GMX_CURRENT_SOURCE_FILE_CHECKSUM})
                set(GMX_VERSION_STRING_FULL "${GMX_VERSION_STRING_FULL}-MODIFIED")
                message(STATUS "The source code for this GROMACS installation is different from the officially released version.")
            endif()
        elseif(PythonInterp_FOUND)
            set(GMX_VERSION_STRING_FULL "${GMX_VERSION_STRING_FULL}-UNCHECKED")
            set(GMX_RELEASE_SOURCE_FILE_CHECKSUM "NoChecksumFile")
            set(GMX_CURRENT_SOURCE_FILE_CHECKSUM "NoChecksumFile")
            message(WARNING "Could not valdiate the GROMACS source due to missing reference checksum file.")
        else()
            set(GMX_VERSION_STRING_FULL "${GMX_VERSION_STRING_FULL}-UNCHECKED")
            set(GMX_RELEASE_SOURCE_FILE_CHECKSUM "NoPythonAvailable")
            set(GMX_CURRENT_SOURCE_FILE_CHECKSUM "NoPythonAvailable")
            message(STATUS "Could not calculate checksum of source files without Python")
        endif()
    endif()
    configure_file(${VERSION_INFO_CMAKEIN_FILE} ${VERSION_INFO_CMAKE_FILE})
endif()
unset(GMX_VERSION_STRING_FULL)
unset(GMX_VERSION_FULL_HASH)
unset(GMX_VERSION_CENTRAL_BASE_HASH)
unset(GMX_RELEASE_SOURCE_FILE_CHECKSUM)
unset(GMX_CURRENT_SOURCE_FILE_CHECKSUM)


# What file the checksum should be written to
set(CHECKSUM_FILE "${PROJECT_SOURCE_DIR}/src/reference_checksum")

# Target that allows checksumming a source tree when producing a tarball.
# Allows verification of builds from the tarball to make sure the source had
# not been tampered with.
# Note: The RUN_ALWAYS here is to regenerate the hash file only, it does not
# mean that the target is run in all builds
if (PYTHONINTERP_FOUND)
    gmx_add_custom_output_target(reference_checksum RUN_ALWAYS
        OUTPUT ${CHECKSUM_FILE}
        COMMAND ${PYTHON_EXECUTABLE}
            ${PROJECT_SOURCE_DIR}/admin/createFileHash.py
            -s ${SET_OF_DIRECTORIES_TO_CHECKSUM}
            -o ${CHECKSUM_FILE}
        WORKING_DIRECTORY ${PROJECT_SOURCE_DIR}
        COMMENT "Generating reference checksum of source files")
else()
    add_custom_target(reference_checksum
        COMMAND ${CMAKE_COMMAND} -E echo
        "Can not checksum files without python being available"
        WORKING_DIRECTORY ${PROJECT_SOURCE_DIR}
        COMMENT "Generating reference checksum of source files")
endif()

# The main user-visible interface to the machinery.
# See documentation at the top of the script.
function (gmx_configure_version_file INFILE OUTFILE)
    include(CMakeParseArguments)
    set(_options REMOTE_HASH)
    set(_one_value_args COMMENT TARGET)
    set(_multi_value_args EXTRA_VARS)
    cmake_parse_arguments(
        ARG "${_options}" "${_one_value_args}" "${_multi_value_args}" ${ARGN})
    if (ARG_UNPARSED_ARGUMENTS)
        message(FATAL_ERROR "Unknown arguments: ${ARG_UNPARSED_ARGUMENTS}")
    endif()
    # Some callers may pass partial paths that do not really make sense,
    # so create a default comment that only contains the actual file name.
    get_filename_component(_basename ${OUTFILE} NAME)
    set(_comment "Generating ${_basename}")
    if (ARG_COMMENT)
        set(_comment ${ARG_COMMENT})
    endif()
    # Mimic configure_file()
    if (NOT IS_ABSOLUTE ${INFILE})
        set(INFILE ${CMAKE_CURRENT_SOURCE_DIR}/${INFILE})
    endif()
    # Create command-line definitions for the requested variables
    set(_extra_var_defines)
    foreach(_var ${ARG_EXTRA_VARS})
        list(APPEND _extra_var_defines -D "${_var}=${${_var}}")
    endforeach()
    # The touch command is necessary to ensure that after the target is run,
    # the timestamp is newer than in the input files.
    add_custom_command(OUTPUT ${OUTFILE}
        COMMAND ${CMAKE_COMMAND}
            -D VERSION_VARIABLES=${VERSION_INFO_CMAKE_FILE}
            -D VERSION_CMAKEIN=${INFILE}
            -D VERSION_OUT=${OUTFILE}
            ${_extra_var_defines}
            -P ${VERSION_INFO_CONFIGURE_SCRIPT}
        COMMAND ${CMAKE_COMMAND} -E touch ${OUTFILE}
        WORKING_DIRECTORY ${CMAKE_CURRENT_BINARY_DIR}
        DEPENDS ${INFILE} ${VERSION_INFO_DEPS} ${VERSION_INFO_CONFIGURE_SCRIPT}
        COMMENT "${_comment}"
        VERBATIM)
    if (ARG_TARGET)
        add_custom_target(${ARG_TARGET} DEPENDS ${OUTFILE} VERBATIM)
        gmx_set_custom_target_output(${ARG_TARGET} ${OUTFILE})
    endif()
endfunction()<|MERGE_RESOLUTION|>--- conflicted
+++ resolved
@@ -196,13 +196,8 @@
 
 # The GROMACS convention is that these are the version number of the next
 # release that is going to be made from this branch.
-<<<<<<< HEAD
 set(GMX_VERSION_MAJOR 2021)
 set(GMX_VERSION_PATCH 0)
-=======
-set(GMX_VERSION_MAJOR 2020)
-set(GMX_VERSION_PATCH 1)
->>>>>>> fea93810
 # The suffix, on the other hand, is used mainly for betas and release
 # candidates, where it signifies the most recent such release from
 # this branch; it will be empty before the first such release, as well
