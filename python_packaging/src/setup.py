--- conflicted
+++ resolved
@@ -184,11 +184,7 @@
     name='gmxapi',
 
     # TODO: (pending infrastructure and further discussion) Replace with CMake variables from GMXAPI version.
-<<<<<<< HEAD
-    version='0.0.8.2',
-=======
     version='0.1.0b2',
->>>>>>> df0c07fd
     python_requires='>=3.5, <4',
     setup_requires=['cmake>=3.9.6',
                     'setuptools>=28',
