--- conflicted
+++ resolved
@@ -155,13 +155,8 @@
     name='gmxapi',
 
     # TODO: single-source version information (currently repeated in gmxapi/version.py)
-<<<<<<< HEAD
-    version='0.2.0a2',
-    python_requires='>=3.6, <3.9',
-=======
-    version='0.2.0b1',
+    version='0.2.0a3',
     python_requires='>=3.6',
->>>>>>> b495be27
     install_requires=['networkx>=2.0',
                       'numpy>=1'],
 
