--- conflicted
+++ resolved
@@ -369,15 +369,12 @@
                 DESTINATION ${CMAKE_INSTALL_LIBDIR}
                 COMPONENT libraries
             INCLUDES DESTINATION include)
-<<<<<<< HEAD
     target_compile_definitions(libgromacs PUBLIC $<INSTALL_INTERFACE:GMX_DOUBLE=${GMX_DOUBLE_VALUE}>)
     # legacy headers use c++17 features, so consumer codes need to use that standard, too
     if(GMX_INSTALL_LEGACY_API)
         target_compile_features(libgromacs INTERFACE cxx_std_${CMAKE_CXX_STANDARD})
     endif()
     add_library(Gromacs::libgromacs ALIAS libgromacs)
-=======
->>>>>>> 8c83c4c8
 endif()
 
 if (NOT GMX_BUILD_MDRUN_ONLY)
