/*
 * This file is part of the GROMACS molecular simulation package.
 *
 * Copyright (c) 1991-2000, University of Groningen, The Netherlands.
 * Copyright (c) 2001-2004, The GROMACS development team.
 * Copyright (c) 2013,2014, by the GROMACS development team, led by
 * Mark Abraham, David van der Spoel, Berk Hess, and Erik Lindahl,
 * and including many others, as listed in the AUTHORS file in the
 * top-level source directory and at http://www.gromacs.org.
 *
 * GROMACS is free software; you can redistribute it and/or
 * modify it under the terms of the GNU Lesser General Public License
 * as published by the Free Software Foundation; either version 2.1
 * of the License, or (at your option) any later version.
 *
 * GROMACS is distributed in the hope that it will be useful,
 * but WITHOUT ANY WARRANTY; without even the implied warranty of
 * MERCHANTABILITY or FITNESS FOR A PARTICULAR PURPOSE.  See the GNU
 * Lesser General Public License for more details.
 *
 * You should have received a copy of the GNU Lesser General Public
 * License along with GROMACS; if not, see
 * http://www.gnu.org/licenses, or write to the Free Software Foundation,
 * Inc., 51 Franklin Street, Fifth Floor, Boston, MA  02110-1301  USA.
 *
 * If you want to redistribute modifications to GROMACS, please
 * consider that scientific software is very special. Version
 * control is crucial - bugs must be traceable. We will be happy to
 * consider code for inclusion in the official distribution, but
 * derived work must not be called official GROMACS. Details are found
 * in the README & COPYING files - if they are missing, get the
 * official version at http://www.gromacs.org.
 *
 * To help us fund GROMACS development, we humbly ask that you cite
 * the research papers on the package. Check out http://www.gromacs.org.
 */
#ifdef HAVE_CONFIG_H
#include <config.h>
#endif

<<<<<<< HEAD
#include <stdlib.h>
=======
#include <assert.h>
>>>>>>> ed48a3cc

#include "gromacs/fileio/confio.h"
#include "types/commrec.h"
#include "constr.h"
#include "copyrite.h"
#include "mdrun.h"
#include "nrnb.h"
#include "gromacs/math/vec.h"
#include "names.h"
#include "txtdump.h"
#include "domdec.h"
#include "gromacs/fileio/pdbio.h"
#include "splitter.h"
#include "gromacs/topology/mtop_util.h"
#include "gromacs/fileio/gmxfio.h"
#include "macros.h"
#include "gmx_omp_nthreads.h"
#include "gromacs/essentialdynamics/edsam.h"
#include "gromacs/pulling/pull.h"

#include "gromacs/pbcutil/pbc.h"
#include "gromacs/topology/block.h"
#include "gromacs/topology/invblock.h"
#include "gromacs/utility/fatalerror.h"
#include "gromacs/utility/smalloc.h"

typedef struct gmx_constr {
    int                ncon_tot;       /* The total number of constraints    */
    int                nflexcon;       /* The number of flexible constraints */
    int                n_at2con_mt;    /* The size of at2con = #moltypes     */
    t_blocka          *at2con_mt;      /* A list of atoms to constraints     */
    int                n_at2settle_mt; /* The size of at2settle = #moltypes  */
    int              **at2settle_mt;   /* A list of atoms to settles         */
    gmx_bool           bInterCGsettles;
    gmx_lincsdata_t    lincsd;         /* LINCS data                         */
    gmx_shakedata_t    shaked;         /* SHAKE data                         */
    gmx_settledata_t   settled;        /* SETTLE data                        */
    int                nblocks;        /* The number of SHAKE blocks         */
    int               *sblock;         /* The SHAKE blocks                   */
    int                sblock_nalloc;  /* The allocation size of sblock      */
    real              *lagr;           /* Lagrange multipliers for SHAKE     */
    int                lagr_nalloc;    /* The allocation size of lagr        */
    int                maxwarn;        /* The maximum number of warnings     */
    int                warncount_lincs;
    int                warncount_settle;
    gmx_edsam_t        ed;            /* The essential dynamics data        */

    tensor            *vir_r_m_dr_th; /* Thread local working data          */
    int               *settle_error;  /* Thread local working data          */

    gmx_mtop_t        *warn_mtop;     /* Only used for printing warnings    */
} t_gmx_constr;

typedef struct {
    atom_id iatom[3];
    atom_id blocknr;
} t_sortblock;

/* delta_t should be used instead of ir->delta_t, to permit the time
   step to be scaled by the calling code */
static void *init_vetavars(t_vetavars *vars,
                           gmx_bool constr_deriv,
                           real veta, real vetanew,
                           t_inputrec *ir, real delta_t,
                           gmx_ekindata_t *ekind, gmx_bool bPscal)
{
    double g;
    int    i;

    /* first, set the alpha integrator variable */
    if ((ir->opts.nrdf[0] > 0) && bPscal)
    {
        vars->alpha = 1.0 + DIM/((double)ir->opts.nrdf[0]);
    }
    else
    {
        vars->alpha = 1.0;
    }
    g             = 0.5*veta*delta_t;
    vars->rscale  = exp(g)*series_sinhx(g);
    g             = -0.25*vars->alpha*veta*delta_t;
    vars->vscale  = exp(g)*series_sinhx(g);
    vars->rvscale = vars->vscale*vars->rscale;
    vars->veta    = vetanew;

    if (constr_deriv)
    {
        snew(vars->vscale_nhc, ir->opts.ngtc);
        if ((ekind == NULL) || (!bPscal))
        {
            for (i = 0; i < ir->opts.ngtc; i++)
            {
                vars->vscale_nhc[i] = 1;
            }
        }
        else
        {
            for (i = 0; i < ir->opts.ngtc; i++)
            {
                vars->vscale_nhc[i] = ekind->tcstat[i].vscale_nhc;
            }
        }
    }
    else
    {
        vars->vscale_nhc = NULL;
    }

    return vars;
}

static void free_vetavars(t_vetavars *vars)
{
    if (vars->vscale_nhc != NULL)
    {
        sfree(vars->vscale_nhc);
    }
}

static int pcomp(const void *p1, const void *p2)
{
    int          db;
    atom_id      min1, min2, max1, max2;
    t_sortblock *a1 = (t_sortblock *)p1;
    t_sortblock *a2 = (t_sortblock *)p2;

    db = a1->blocknr-a2->blocknr;

    if (db != 0)
    {
        return db;
    }

    min1 = min(a1->iatom[1], a1->iatom[2]);
    max1 = max(a1->iatom[1], a1->iatom[2]);
    min2 = min(a2->iatom[1], a2->iatom[2]);
    max2 = max(a2->iatom[1], a2->iatom[2]);

    if (min1 == min2)
    {
        return max1-max2;
    }
    else
    {
        return min1-min2;
    }
}

int n_flexible_constraints(struct gmx_constr *constr)
{
    int nflexcon;

    if (constr)
    {
        nflexcon = constr->nflexcon;
    }
    else
    {
        nflexcon = 0;
    }

    return nflexcon;
}

void too_many_constraint_warnings(int eConstrAlg, int warncount)
{
    const char *abort = "- aborting to avoid logfile runaway.\n"
        "This normally happens when your system is not sufficiently equilibrated,"
        "or if you are changing lambda too fast in free energy simulations.\n";

    gmx_fatal(FARGS,
              "Too many %s warnings (%d)\n"
              "If you know what you are doing you can %s"
              "set the environment variable GMX_MAXCONSTRWARN to -1,\n"
              "but normally it is better to fix the problem",
              (eConstrAlg == econtLINCS) ? "LINCS" : "SETTLE", warncount,
              (eConstrAlg == econtLINCS) ?
              "adjust the lincs warning threshold in your mdp file\nor " : "\n");
}

static void write_constr_pdb(const char *fn, const char *title,
                             gmx_mtop_t *mtop,
                             int start, int homenr, t_commrec *cr,
                             rvec x[], matrix box)
{
    char          fname[STRLEN];
    FILE         *out;
    int           dd_ac0 = 0, dd_ac1 = 0, i, ii, resnr;
    gmx_domdec_t *dd;
    char         *anm, *resnm;

    dd = NULL;
    if (DOMAINDECOMP(cr))
    {
        dd = cr->dd;
        dd_get_constraint_range(dd, &dd_ac0, &dd_ac1);
        start  = 0;
        homenr = dd_ac1;
    }

    if (PAR(cr))
    {
        sprintf(fname, "%s_n%d.pdb", fn, cr->sim_nodeid);
    }
    else
    {
        sprintf(fname, "%s.pdb", fn);
    }

    out = gmx_fio_fopen(fname, "w");

    fprintf(out, "TITLE     %s\n", title);
    gmx_write_pdb_box(out, -1, box);
    for (i = start; i < start+homenr; i++)
    {
        if (dd != NULL)
        {
            if (i >= dd->nat_home && i < dd_ac0)
            {
                continue;
            }
            ii = dd->gatindex[i];
        }
        else
        {
            ii = i;
        }
        gmx_mtop_atominfo_global(mtop, ii, &anm, &resnr, &resnm);
        gmx_fprintf_pdb_atomline(out, epdbATOM, ii+1, anm, ' ', resnm, ' ', resnr, ' ',
                                 10*x[i][XX], 10*x[i][YY], 10*x[i][ZZ], 1.0, 0.0, "");
    }
    fprintf(out, "TER\n");

    gmx_fio_fclose(out);
}

static void dump_confs(FILE *fplog, gmx_int64_t step, gmx_mtop_t *mtop,
                       int start, int homenr, t_commrec *cr,
                       rvec x[], rvec xprime[], matrix box)
{
    char  buf[256], buf2[22];

    char *env = getenv("GMX_SUPPRESS_DUMP");
    if (env)
    {
        return;
    }

    sprintf(buf, "step%sb", gmx_step_str(step, buf2));
    write_constr_pdb(buf, "initial coordinates",
                     mtop, start, homenr, cr, x, box);
    sprintf(buf, "step%sc", gmx_step_str(step, buf2));
    write_constr_pdb(buf, "coordinates after constraining",
                     mtop, start, homenr, cr, xprime, box);
    if (fplog)
    {
        fprintf(fplog, "Wrote pdb files with previous and current coordinates\n");
    }
    fprintf(stderr, "Wrote pdb files with previous and current coordinates\n");
}

static void pr_sortblock(FILE *fp, const char *title, int nsb, t_sortblock sb[])
{
    int i;

    fprintf(fp, "%s\n", title);
    for (i = 0; (i < nsb); i++)
    {
        fprintf(fp, "i: %5d, iatom: (%5d %5d %5d), blocknr: %5d\n",
                i, sb[i].iatom[0], sb[i].iatom[1], sb[i].iatom[2],
                sb[i].blocknr);
    }
}

gmx_bool constrain(FILE *fplog, gmx_bool bLog, gmx_bool bEner,
                   struct gmx_constr *constr,
                   t_idef *idef, t_inputrec *ir, gmx_ekindata_t *ekind,
                   t_commrec *cr,
                   gmx_int64_t step, int delta_step,
                   real step_scaling,
                   t_mdatoms *md,
                   rvec *x, rvec *xprime, rvec *min_proj,
                   gmx_bool bMolPBC, matrix box,
                   real lambda, real *dvdlambda,
                   rvec *v, tensor *vir,
                   t_nrnb *nrnb, int econq, gmx_bool bPscal,
                   real veta, real vetanew)
{
    gmx_bool    bOK, bDump;
    int         start, homenr, nrend;
    int         i, j, d;
    int         ncons, settle_error;
    tensor      vir_r_m_dr;
    rvec       *vstor;
    real        scaled_delta_t;
    real        invdt, vir_fac, t;
    t_ilist    *settle;
    int         nsettle;
    t_pbc       pbc, *pbc_null;
    char        buf[22];
    t_vetavars  vetavar;
    int         nth, th;

    if (econq == econqForceDispl && !EI_ENERGY_MINIMIZATION(ir->eI))
    {
        gmx_incons("constrain called for forces displacements while not doing energy minimization, can not do this while the LINCS and SETTLE constraint connection matrices are mass weighted");
    }

    bOK   = TRUE;
    bDump = FALSE;

    start  = 0;
    homenr = md->homenr;
    nrend  = start+homenr;

    scaled_delta_t = step_scaling * ir->delta_t;

    /* set constants for pressure control integration */
    init_vetavars(&vetavar, econq != econqCoord,
                  veta, vetanew, ir, scaled_delta_t, ekind, bPscal);

    /* Prepare time step for use in constraint implementations, and
       avoid generating inf when ir->delta_t = 0. */
    if (ir->delta_t == 0)
    {
        invdt = 0.0;
    }
    else
    {
        invdt = 1.0/scaled_delta_t;
    }

    if (ir->efep != efepNO && EI_DYNAMICS(ir->eI))
    {
        /* Set the constraint lengths for the step at which this configuration
         * is meant to be. The invmasses should not be changed.
         */
        lambda += delta_step*ir->fepvals->delta_lambda;
    }

    if (vir != NULL)
    {
        clear_mat(vir_r_m_dr);
    }

    where();

    settle  = &idef->il[F_SETTLE];
    nsettle = settle->nr/(1+NRAL(F_SETTLE));

    if (nsettle > 0)
    {
        nth = gmx_omp_nthreads_get(emntSETTLE);
    }
    else
    {
        nth = 1;
    }

    if (nth > 1 && constr->vir_r_m_dr_th == NULL)
    {
        snew(constr->vir_r_m_dr_th, nth);
        snew(constr->settle_error, nth);
    }

    settle_error = -1;

    /* We do not need full pbc when constraints do not cross charge groups,
     * i.e. when dd->constraint_comm==NULL.
     * Note that PBC for constraints is different from PBC for bondeds.
     * For constraints there is both forward and backward communication.
     */
    if (ir->ePBC != epbcNONE &&
        (cr->dd || bMolPBC) && !(cr->dd && cr->dd->constraint_comm == NULL))
    {
        /* With pbc=screw the screw has been changed to a shift
         * by the constraint coordinate communication routine,
         * so that here we can use normal pbc.
         */
        pbc_null = set_pbc_dd(&pbc, ir->ePBC, cr->dd, FALSE, box);
    }
    else
    {
        pbc_null = NULL;
    }

    /* Communicate the coordinates required for the non-local constraints
     * for LINCS and/or SETTLE.
     */
    if (cr->dd)
    {
        dd_move_x_constraints(cr->dd, box, x, xprime, econq == econqCoord);
    }

    if (constr->lincsd != NULL)
    {
        bOK = constrain_lincs(fplog, bLog, bEner, ir, step, constr->lincsd, md, cr,
                              x, xprime, min_proj,
                              box, pbc_null, lambda, dvdlambda,
                              invdt, v, vir != NULL, vir_r_m_dr,
                              econq, nrnb,
                              constr->maxwarn, &constr->warncount_lincs);
        if (!bOK && constr->maxwarn >= 0)
        {
            if (fplog != NULL)
            {
                fprintf(fplog, "Constraint error in algorithm %s at step %s\n",
                        econstr_names[econtLINCS], gmx_step_str(step, buf));
            }
            bDump = TRUE;
        }
    }

    if (constr->nblocks > 0)
    {
        switch (econq)
        {
            case (econqCoord):
                bOK = bshakef(fplog, constr->shaked,
                              md->invmass, constr->nblocks, constr->sblock,
                              idef, ir, x, xprime, nrnb,
                              constr->lagr, lambda, dvdlambda,
                              invdt, v, vir != NULL, vir_r_m_dr,
                              constr->maxwarn >= 0, econq, &vetavar);
                break;
            case (econqVeloc):
                bOK = bshakef(fplog, constr->shaked,
                              md->invmass, constr->nblocks, constr->sblock,
                              idef, ir, x, min_proj, nrnb,
                              constr->lagr, lambda, dvdlambda,
                              invdt, NULL, vir != NULL, vir_r_m_dr,
                              constr->maxwarn >= 0, econq, &vetavar);
                break;
            default:
                gmx_fatal(FARGS, "Internal error, SHAKE called for constraining something else than coordinates");
                break;
        }

        if (!bOK && constr->maxwarn >= 0)
        {
            if (fplog != NULL)
            {
                fprintf(fplog, "Constraint error in algorithm %s at step %s\n",
                        econstr_names[econtSHAKE], gmx_step_str(step, buf));
            }
            bDump = TRUE;
        }
    }

    if (nsettle > 0)
    {
        int calcvir_atom_end;

        if (vir == NULL)
        {
            calcvir_atom_end = 0;
        }
        else
        {
            calcvir_atom_end = md->homenr;
        }

        switch (econq)
        {
            case econqCoord:
#pragma omp parallel for num_threads(nth) schedule(static)
                for (th = 0; th < nth; th++)
                {
                    int start_th, end_th;

                    if (th > 0)
                    {
                        clear_mat(constr->vir_r_m_dr_th[th]);
                    }

                    start_th = (nsettle* th   )/nth;
                    end_th   = (nsettle*(th+1))/nth;
                    if (start_th >= 0 && end_th - start_th > 0)
                    {
                        csettle(constr->settled,
                                end_th-start_th,
                                settle->iatoms+start_th*(1+NRAL(F_SETTLE)),
                                pbc_null,
                                x[0], xprime[0],
                                invdt, v ? v[0] : NULL, calcvir_atom_end,
                                th == 0 ? vir_r_m_dr : constr->vir_r_m_dr_th[th],
                                th == 0 ? &settle_error : &constr->settle_error[th],
                                &vetavar);
                    }
                }
                inc_nrnb(nrnb, eNR_SETTLE, nsettle);
                if (v != NULL)
                {
                    inc_nrnb(nrnb, eNR_CONSTR_V, nsettle*3);
                }
                if (vir != NULL)
                {
                    inc_nrnb(nrnb, eNR_CONSTR_VIR, nsettle*3);
                }
                break;
            case econqVeloc:
            case econqDeriv:
            case econqForce:
            case econqForceDispl:
#pragma omp parallel for num_threads(nth) schedule(static)
                for (th = 0; th < nth; th++)
                {
                    int start_th, end_th;

                    if (th > 0)
                    {
                        clear_mat(constr->vir_r_m_dr_th[th]);
                    }

                    start_th = (nsettle* th   )/nth;
                    end_th   = (nsettle*(th+1))/nth;

                    if (start_th >= 0 && end_th - start_th > 0)
                    {
                        settle_proj(constr->settled, econq,
                                    end_th-start_th,
                                    settle->iatoms+start_th*(1+NRAL(F_SETTLE)),
                                    pbc_null,
                                    x,
                                    xprime, min_proj, calcvir_atom_end,
                                    th == 0 ? vir_r_m_dr : constr->vir_r_m_dr_th[th],
                                    &vetavar);
                    }
                }
                /* This is an overestimate */
                inc_nrnb(nrnb, eNR_SETTLE, nsettle);
                break;
            case econqDeriv_FlexCon:
                /* Nothing to do, since the are no flexible constraints in settles */
                break;
            default:
                gmx_incons("Unknown constraint quantity for settle");
        }
    }

    if (settle->nr > 0)
    {
        /* Combine virial and error info of the other threads */
        for (i = 1; i < nth; i++)
        {
            m_add(vir_r_m_dr, constr->vir_r_m_dr_th[i], vir_r_m_dr);
            settle_error = constr->settle_error[i];
        }

        if (econq == econqCoord && settle_error >= 0)
        {
            bOK = FALSE;
            if (constr->maxwarn >= 0)
            {
                char buf[256];
                sprintf(buf,
                        "\nstep " "%"GMX_PRId64 ": Water molecule starting at atom %d can not be "
                        "settled.\nCheck for bad contacts and/or reduce the timestep if appropriate.\n",
                        step, ddglatnr(cr->dd, settle->iatoms[settle_error*(1+NRAL(F_SETTLE))+1]));
                if (fplog)
                {
                    fprintf(fplog, "%s", buf);
                }
                fprintf(stderr, "%s", buf);
                constr->warncount_settle++;
                if (constr->warncount_settle > constr->maxwarn)
                {
                    too_many_constraint_warnings(-1, constr->warncount_settle);
                }
                bDump = TRUE;
            }
        }
    }

    free_vetavars(&vetavar);

    if (vir != NULL)
    {
        /* The normal uses of constrain() pass step_scaling = 1.0.
         * The call to constrain() for SD1 that passes step_scaling =
         * 0.5 also passes vir = NULL, so cannot reach this
         * assertion. This assertion should remain until someone knows
         * that this path works for their intended purpose, and then
         * they can use scaled_delta_t instead of ir->delta_t
         * below. */
        assert(gmx_within_tol(step_scaling, 1.0, GMX_REAL_EPS));
        switch (econq)
        {
            case econqCoord:
                vir_fac = 0.5/(ir->delta_t*ir->delta_t);
                break;
            case econqVeloc:
                vir_fac = 0.5/ir->delta_t;
                break;
            case econqForce:
            case econqForceDispl:
                vir_fac = 0.5;
                break;
            default:
                vir_fac = 0;
                gmx_incons("Unsupported constraint quantity for virial");
        }

        if (EI_VV(ir->eI))
        {
            vir_fac *= 2;  /* only constraining over half the distance here */
        }
        for (i = 0; i < DIM; i++)
        {
            for (j = 0; j < DIM; j++)
            {
                (*vir)[i][j] = vir_fac*vir_r_m_dr[i][j];
            }
        }
    }

    if (bDump)
    {
        dump_confs(fplog, step, constr->warn_mtop, start, homenr, cr, x, xprime, box);
    }

    if (econq == econqCoord)
    {
        if (ir->ePull == epullCONSTRAINT)
        {
            if (EI_DYNAMICS(ir->eI))
            {
                t = ir->init_t + (step + delta_step)*ir->delta_t;
            }
            else
            {
                t = ir->init_t;
            }
            set_pbc(&pbc, ir->ePBC, box);
            pull_constraint(ir->pull, md, &pbc, cr, ir->delta_t, t, x, xprime, v, *vir);
        }
        if (constr->ed && delta_step > 0)
        {
            /* apply the essential dynamcs constraints here */
            do_edsam(ir, step, cr, xprime, v, box, constr->ed);
        }
    }

    return bOK;
}

real *constr_rmsd_data(struct gmx_constr *constr)
{
    if (constr->lincsd)
    {
        return lincs_rmsd_data(constr->lincsd);
    }
    else
    {
        return NULL;
    }
}

real constr_rmsd(struct gmx_constr *constr, gmx_bool bSD2)
{
    if (constr->lincsd)
    {
        return lincs_rmsd(constr->lincsd, bSD2);
    }
    else
    {
        return 0;
    }
}

static void make_shake_sblock_serial(struct gmx_constr *constr,
                                     t_idef *idef, t_mdatoms *md)
{
    int          i, j, m, ncons;
    int          bstart, bnr;
    t_blocka     sblocks;
    t_sortblock *sb;
    t_iatom     *iatom;
    atom_id     *inv_sblock;

    /* Since we are processing the local topology,
     * the F_CONSTRNC ilist has been concatenated to the F_CONSTR ilist.
     */
    ncons = idef->il[F_CONSTR].nr/3;

    init_blocka(&sblocks);
    gen_sblocks(NULL, 0, md->homenr, idef, &sblocks, FALSE);

    /*
       bstart=(idef->nodeid > 0) ? blocks->multinr[idef->nodeid-1] : 0;
       nblocks=blocks->multinr[idef->nodeid] - bstart;
     */
    bstart          = 0;
    constr->nblocks = sblocks.nr;
    if (debug)
    {
        fprintf(debug, "ncons: %d, bstart: %d, nblocks: %d\n",
                ncons, bstart, constr->nblocks);
    }

    /* Calculate block number for each atom */
    inv_sblock = make_invblocka(&sblocks, md->nr);

    done_blocka(&sblocks);

    /* Store the block number in temp array and
     * sort the constraints in order of the sblock number
     * and the atom numbers, really sorting a segment of the array!
     */
#ifdef DEBUGIDEF
    pr_idef(fplog, 0, "Before Sort", idef);
#endif
    iatom = idef->il[F_CONSTR].iatoms;
    snew(sb, ncons);
    for (i = 0; (i < ncons); i++, iatom += 3)
    {
        for (m = 0; (m < 3); m++)
        {
            sb[i].iatom[m] = iatom[m];
        }
        sb[i].blocknr = inv_sblock[iatom[1]];
    }

    /* Now sort the blocks */
    if (debug)
    {
        pr_sortblock(debug, "Before sorting", ncons, sb);
        fprintf(debug, "Going to sort constraints\n");
    }

    qsort(sb, ncons, (size_t)sizeof(*sb), pcomp);

    if (debug)
    {
        pr_sortblock(debug, "After sorting", ncons, sb);
    }

    iatom = idef->il[F_CONSTR].iatoms;
    for (i = 0; (i < ncons); i++, iatom += 3)
    {
        for (m = 0; (m < 3); m++)
        {
            iatom[m] = sb[i].iatom[m];
        }
    }
#ifdef DEBUGIDEF
    pr_idef(fplog, 0, "After Sort", idef);
#endif

    j = 0;
    snew(constr->sblock, constr->nblocks+1);
    bnr = -2;
    for (i = 0; (i < ncons); i++)
    {
        if (sb[i].blocknr != bnr)
        {
            bnr                 = sb[i].blocknr;
            constr->sblock[j++] = 3*i;
        }
    }
    /* Last block... */
    constr->sblock[j++] = 3*ncons;

    if (j != (constr->nblocks+1))
    {
        fprintf(stderr, "bstart: %d\n", bstart);
        fprintf(stderr, "j: %d, nblocks: %d, ncons: %d\n",
                j, constr->nblocks, ncons);
        for (i = 0; (i < ncons); i++)
        {
            fprintf(stderr, "i: %5d  sb[i].blocknr: %5d\n", i, sb[i].blocknr);
        }
        for (j = 0; (j <= constr->nblocks); j++)
        {
            fprintf(stderr, "sblock[%3d]=%5d\n", j, (int)constr->sblock[j]);
        }
        gmx_fatal(FARGS, "DEATH HORROR: "
                  "sblocks does not match idef->il[F_CONSTR]");
    }
    sfree(sb);
    sfree(inv_sblock);
}

static void make_shake_sblock_dd(struct gmx_constr *constr,
                                 t_ilist *ilcon, t_block *cgs,
                                 gmx_domdec_t *dd)
{
    int      ncons, c, cg;
    t_iatom *iatom;

    if (dd->ncg_home+1 > constr->sblock_nalloc)
    {
        constr->sblock_nalloc = over_alloc_dd(dd->ncg_home+1);
        srenew(constr->sblock, constr->sblock_nalloc);
    }

    ncons           = ilcon->nr/3;
    iatom           = ilcon->iatoms;
    constr->nblocks = 0;
    cg              = 0;
    for (c = 0; c < ncons; c++)
    {
        if (c == 0 || iatom[1] >= cgs->index[cg+1])
        {
            constr->sblock[constr->nblocks++] = 3*c;
            while (iatom[1] >= cgs->index[cg+1])
            {
                cg++;
            }
        }
        iatom += 3;
    }
    constr->sblock[constr->nblocks] = 3*ncons;
}

t_blocka make_at2con(int start, int natoms,
                     t_ilist *ilist, t_iparams *iparams,
                     gmx_bool bDynamics, int *nflexiblecons)
{
    int      *count, ncon, con, con_tot, nflexcon, ftype, i, a;
    t_iatom  *ia;
    t_blocka  at2con;
    gmx_bool  bFlexCon;

    snew(count, natoms);
    nflexcon = 0;
    for (ftype = F_CONSTR; ftype <= F_CONSTRNC; ftype++)
    {
        ncon = ilist[ftype].nr/3;
        ia   = ilist[ftype].iatoms;
        for (con = 0; con < ncon; con++)
        {
            bFlexCon = (iparams[ia[0]].constr.dA == 0 &&
                        iparams[ia[0]].constr.dB == 0);
            if (bFlexCon)
            {
                nflexcon++;
            }
            if (bDynamics || !bFlexCon)
            {
                for (i = 1; i < 3; i++)
                {
                    a = ia[i] - start;
                    count[a]++;
                }
            }
            ia += 3;
        }
    }
    *nflexiblecons = nflexcon;

    at2con.nr           = natoms;
    at2con.nalloc_index = at2con.nr+1;
    snew(at2con.index, at2con.nalloc_index);
    at2con.index[0] = 0;
    for (a = 0; a < natoms; a++)
    {
        at2con.index[a+1] = at2con.index[a] + count[a];
        count[a]          = 0;
    }
    at2con.nra      = at2con.index[natoms];
    at2con.nalloc_a = at2con.nra;
    snew(at2con.a, at2con.nalloc_a);

    /* The F_CONSTRNC constraints have constraint numbers
     * that continue after the last F_CONSTR constraint.
     */
    con_tot = 0;
    for (ftype = F_CONSTR; ftype <= F_CONSTRNC; ftype++)
    {
        ncon = ilist[ftype].nr/3;
        ia   = ilist[ftype].iatoms;
        for (con = 0; con < ncon; con++)
        {
            bFlexCon = (iparams[ia[0]].constr.dA == 0 &&
                        iparams[ia[0]].constr.dB == 0);
            if (bDynamics || !bFlexCon)
            {
                for (i = 1; i < 3; i++)
                {
                    a = ia[i] - start;
                    at2con.a[at2con.index[a]+count[a]++] = con_tot;
                }
            }
            con_tot++;
            ia += 3;
        }
    }

    sfree(count);

    return at2con;
}

static int *make_at2settle(int natoms, const t_ilist *ilist)
{
    int *at2s;
    int  a, stride, s;

    snew(at2s, natoms);
    /* Set all to no settle */
    for (a = 0; a < natoms; a++)
    {
        at2s[a] = -1;
    }

    stride = 1 + NRAL(F_SETTLE);

    for (s = 0; s < ilist->nr; s += stride)
    {
        at2s[ilist->iatoms[s+1]] = s/stride;
        at2s[ilist->iatoms[s+2]] = s/stride;
        at2s[ilist->iatoms[s+3]] = s/stride;
    }

    return at2s;
}

void set_constraints(struct gmx_constr *constr,
                     gmx_localtop_t *top, t_inputrec *ir,
                     t_mdatoms *md, t_commrec *cr)
{
    t_idef  *idef;
    int      ncons;
    t_ilist *settle;
    int      iO, iH;

    idef = &top->idef;

    if (constr->ncon_tot > 0)
    {
        /* We are using the local topology,
         * so there are only F_CONSTR constraints.
         */
        ncons = idef->il[F_CONSTR].nr/3;

        /* With DD we might also need to call LINCS with ncons=0 for
         * communicating coordinates to other nodes that do have constraints.
         */
        if (ir->eConstrAlg == econtLINCS)
        {
            set_lincs(idef, md, EI_DYNAMICS(ir->eI), cr, constr->lincsd);
        }
        if (ir->eConstrAlg == econtSHAKE)
        {
            if (cr->dd)
            {
                make_shake_sblock_dd(constr, &idef->il[F_CONSTR], &top->cgs, cr->dd);
            }
            else
            {
                make_shake_sblock_serial(constr, idef, md);
            }
            if (ncons > constr->lagr_nalloc)
            {
                constr->lagr_nalloc = over_alloc_dd(ncons);
                srenew(constr->lagr, constr->lagr_nalloc);
            }
        }
    }

    if (idef->il[F_SETTLE].nr > 0 && constr->settled == NULL)
    {
        settle          = &idef->il[F_SETTLE];
        iO              = settle->iatoms[1];
        iH              = settle->iatoms[2];
        constr->settled =
            settle_init(md->massT[iO], md->massT[iH],
                        md->invmass[iO], md->invmass[iH],
                        idef->iparams[settle->iatoms[0]].settle.doh,
                        idef->iparams[settle->iatoms[0]].settle.dhh);
    }

    /* Make a selection of the local atoms for essential dynamics */
    if (constr->ed && cr->dd)
    {
        dd_make_local_ed_indices(cr->dd, constr->ed);
    }
}

static void constr_recur(t_blocka *at2con,
                         t_ilist *ilist, t_iparams *iparams, gmx_bool bTopB,
                         int at, int depth, int nc, int *path,
                         real r0, real r1, real *r2max,
                         int *count)
{
    int      ncon1;
    t_iatom *ia1, *ia2;
    int      c, con, a1;
    gmx_bool bUse;
    t_iatom *ia;
    real     len, rn0, rn1;

    (*count)++;

    ncon1 = ilist[F_CONSTR].nr/3;
    ia1   = ilist[F_CONSTR].iatoms;
    ia2   = ilist[F_CONSTRNC].iatoms;

    /* Loop over all constraints connected to this atom */
    for (c = at2con->index[at]; c < at2con->index[at+1]; c++)
    {
        con = at2con->a[c];
        /* Do not walk over already used constraints */
        bUse = TRUE;
        for (a1 = 0; a1 < depth; a1++)
        {
            if (con == path[a1])
            {
                bUse = FALSE;
            }
        }
        if (bUse)
        {
            ia = constr_iatomptr(ncon1, ia1, ia2, con);
            /* Flexible constraints currently have length 0, which is incorrect */
            if (!bTopB)
            {
                len = iparams[ia[0]].constr.dA;
            }
            else
            {
                len = iparams[ia[0]].constr.dB;
            }
            /* In the worst case the bond directions alternate */
            if (nc % 2 == 0)
            {
                rn0 = r0 + len;
                rn1 = r1;
            }
            else
            {
                rn0 = r0;
                rn1 = r1 + len;
            }
            /* Assume angles of 120 degrees between all bonds */
            if (rn0*rn0 + rn1*rn1 + rn0*rn1 > *r2max)
            {
                *r2max = rn0*rn0 + rn1*rn1 + r0*rn1;
                if (debug)
                {
                    fprintf(debug, "Found longer constraint distance: r0 %5.3f r1 %5.3f rmax %5.3f\n", rn0, rn1, sqrt(*r2max));
                    for (a1 = 0; a1 < depth; a1++)
                    {
                        fprintf(debug, " %d %5.3f",
                                path[a1],
                                iparams[constr_iatomptr(ncon1, ia1, ia2, con)[0]].constr.dA);
                    }
                    fprintf(debug, " %d %5.3f\n", con, len);
                }
            }
            /* Limit the number of recursions to 1000*nc,
             * so a call does not take more than a second,
             * even for highly connected systems.
             */
            if (depth + 1 < nc && *count < 1000*nc)
            {
                if (ia[1] == at)
                {
                    a1 = ia[2];
                }
                else
                {
                    a1 = ia[1];
                }
                /* Recursion */
                path[depth] = con;
                constr_recur(at2con, ilist, iparams,
                             bTopB, a1, depth+1, nc, path, rn0, rn1, r2max, count);
                path[depth] = -1;
            }
        }
    }
}

static real constr_r_max_moltype(gmx_moltype_t *molt, t_iparams *iparams,
                                 t_inputrec *ir)
{
    int      natoms, nflexcon, *path, at, count;

    t_blocka at2con;
    real     r0, r1, r2maxA, r2maxB, rmax, lam0, lam1;

    if (molt->ilist[F_CONSTR].nr   == 0 &&
        molt->ilist[F_CONSTRNC].nr == 0)
    {
        return 0;
    }

    natoms = molt->atoms.nr;

    at2con = make_at2con(0, natoms, molt->ilist, iparams,
                         EI_DYNAMICS(ir->eI), &nflexcon);
    snew(path, 1+ir->nProjOrder);
    for (at = 0; at < 1+ir->nProjOrder; at++)
    {
        path[at] = -1;
    }

    r2maxA = 0;
    for (at = 0; at < natoms; at++)
    {
        r0 = 0;
        r1 = 0;

        count = 0;
        constr_recur(&at2con, molt->ilist, iparams,
                     FALSE, at, 0, 1+ir->nProjOrder, path, r0, r1, &r2maxA, &count);
    }
    if (ir->efep == efepNO)
    {
        rmax = sqrt(r2maxA);
    }
    else
    {
        r2maxB = 0;
        for (at = 0; at < natoms; at++)
        {
            r0    = 0;
            r1    = 0;
            count = 0;
            constr_recur(&at2con, molt->ilist, iparams,
                         TRUE, at, 0, 1+ir->nProjOrder, path, r0, r1, &r2maxB, &count);
        }
        lam0 = ir->fepvals->init_lambda;
        if (EI_DYNAMICS(ir->eI))
        {
            lam0 += ir->init_step*ir->fepvals->delta_lambda;
        }
        rmax = (1 - lam0)*sqrt(r2maxA) + lam0*sqrt(r2maxB);
        if (EI_DYNAMICS(ir->eI))
        {
            lam1 = ir->fepvals->init_lambda + (ir->init_step + ir->nsteps)*ir->fepvals->delta_lambda;
            rmax = max(rmax, (1 - lam1)*sqrt(r2maxA) + lam1*sqrt(r2maxB));
        }
    }

    done_blocka(&at2con);
    sfree(path);

    return rmax;
}

real constr_r_max(FILE *fplog, gmx_mtop_t *mtop, t_inputrec *ir)
{
    int  mt;
    real rmax;

    rmax = 0;
    for (mt = 0; mt < mtop->nmoltype; mt++)
    {
        rmax = max(rmax,
                   constr_r_max_moltype(&mtop->moltype[mt],
                                        mtop->ffparams.iparams, ir));
    }

    if (fplog)
    {
        fprintf(fplog, "Maximum distance for %d constraints, at 120 deg. angles, all-trans: %.3f nm\n", 1+ir->nProjOrder, rmax);
    }

    return rmax;
}

gmx_constr_t init_constraints(FILE *fplog,
                              gmx_mtop_t *mtop, t_inputrec *ir,
                              gmx_edsam_t ed, t_state *state,
                              t_commrec *cr)
{
    int                  ncon, nset, nmol, settle_type, i, natoms, mt, nflexcon;
    struct gmx_constr   *constr;
    char                *env;
    t_ilist             *ilist;
    gmx_mtop_ilistloop_t iloop;

    ncon =
        gmx_mtop_ftype_count(mtop, F_CONSTR) +
        gmx_mtop_ftype_count(mtop, F_CONSTRNC);
    nset = gmx_mtop_ftype_count(mtop, F_SETTLE);

    if (ncon+nset == 0 && ir->ePull != epullCONSTRAINT && ed == NULL)
    {
        return NULL;
    }

    snew(constr, 1);

    constr->ncon_tot = ncon;
    constr->nflexcon = 0;
    if (ncon > 0)
    {
        constr->n_at2con_mt = mtop->nmoltype;
        snew(constr->at2con_mt, constr->n_at2con_mt);
        for (mt = 0; mt < mtop->nmoltype; mt++)
        {
            constr->at2con_mt[mt] = make_at2con(0, mtop->moltype[mt].atoms.nr,
                                                mtop->moltype[mt].ilist,
                                                mtop->ffparams.iparams,
                                                EI_DYNAMICS(ir->eI), &nflexcon);
            for (i = 0; i < mtop->nmolblock; i++)
            {
                if (mtop->molblock[i].type == mt)
                {
                    constr->nflexcon += mtop->molblock[i].nmol*nflexcon;
                }
            }
        }

        if (constr->nflexcon > 0)
        {
            if (fplog)
            {
                fprintf(fplog, "There are %d flexible constraints\n",
                        constr->nflexcon);
                if (ir->fc_stepsize == 0)
                {
                    fprintf(fplog, "\n"
                            "WARNING: step size for flexible constraining = 0\n"
                            "         All flexible constraints will be rigid.\n"
                            "         Will try to keep all flexible constraints at their original length,\n"
                            "         but the lengths may exhibit some drift.\n\n");
                    constr->nflexcon = 0;
                }
            }
            if (constr->nflexcon > 0)
            {
                please_cite(fplog, "Hess2002");
            }
        }

        if (ir->eConstrAlg == econtLINCS)
        {
            constr->lincsd = init_lincs(fplog, mtop,
                                        constr->nflexcon, constr->at2con_mt,
                                        DOMAINDECOMP(cr) && cr->dd->bInterCGcons,
                                        ir->nLincsIter, ir->nProjOrder);
        }

        if (ir->eConstrAlg == econtSHAKE)
        {
            if (DOMAINDECOMP(cr) && cr->dd->bInterCGcons)
            {
                gmx_fatal(FARGS, "SHAKE is not supported with domain decomposition and constraint that cross charge group boundaries, use LINCS");
            }
            if (constr->nflexcon)
            {
                gmx_fatal(FARGS, "For this system also velocities and/or forces need to be constrained, this can not be done with SHAKE, you should select LINCS");
            }
            please_cite(fplog, "Ryckaert77a");
            if (ir->bShakeSOR)
            {
                please_cite(fplog, "Barth95a");
            }

            constr->shaked = shake_init();
        }
    }

    if (nset > 0)
    {
        please_cite(fplog, "Miyamoto92a");

        constr->bInterCGsettles = inter_charge_group_settles(mtop);

        /* Check that we have only one settle type */
        settle_type = -1;
        iloop       = gmx_mtop_ilistloop_init(mtop);
        while (gmx_mtop_ilistloop_next(iloop, &ilist, &nmol))
        {
            for (i = 0; i < ilist[F_SETTLE].nr; i += 4)
            {
                if (settle_type == -1)
                {
                    settle_type = ilist[F_SETTLE].iatoms[i];
                }
                else if (ilist[F_SETTLE].iatoms[i] != settle_type)
                {
                    gmx_fatal(FARGS,
                              "The [molecules] section of your topology specifies more than one block of\n"
                              "a [moleculetype] with a [settles] block. Only one such is allowed. If you\n"
                              "are trying to partition your solvent into different *groups* (e.g. for\n"
                              "freezing, T-coupling, etc.) then you are using the wrong approach. Index\n"
                              "files specify groups. Otherwise, you may wish to change the least-used\n"
                              "block of molecules with SETTLE constraints into 3 normal constraints.");
                }
            }
        }

        constr->n_at2settle_mt = mtop->nmoltype;
        snew(constr->at2settle_mt, constr->n_at2settle_mt);
        for (mt = 0; mt < mtop->nmoltype; mt++)
        {
            constr->at2settle_mt[mt] =
                make_at2settle(mtop->moltype[mt].atoms.nr,
                               &mtop->moltype[mt].ilist[F_SETTLE]);
        }
    }

    constr->maxwarn = 999;
    env             = getenv("GMX_MAXCONSTRWARN");
    if (env)
    {
        constr->maxwarn = 0;
        sscanf(env, "%d", &constr->maxwarn);
        if (fplog)
        {
            fprintf(fplog,
                    "Setting the maximum number of constraint warnings to %d\n",
                    constr->maxwarn);
        }
        if (MASTER(cr))
        {
            fprintf(stderr,
                    "Setting the maximum number of constraint warnings to %d\n",
                    constr->maxwarn);
        }
    }
    if (constr->maxwarn < 0 && fplog)
    {
        fprintf(fplog, "maxwarn < 0, will not stop on constraint errors\n");
    }
    constr->warncount_lincs  = 0;
    constr->warncount_settle = 0;

    /* Initialize the essential dynamics sampling.
     * Put the pointer to the ED struct in constr */
    constr->ed = ed;
    if (ed != NULL || state->edsamstate.nED > 0)
    {
        init_edsam(mtop, ir, cr, ed, state->x, state->box, &state->edsamstate);
    }

    constr->warn_mtop = mtop;

    return constr;
}

const t_blocka *atom2constraints_moltype(gmx_constr_t constr)
{
    return constr->at2con_mt;
}

const int **atom2settle_moltype(gmx_constr_t constr)
{
    return (const int **)constr->at2settle_mt;
}


gmx_bool inter_charge_group_constraints(const gmx_mtop_t *mtop)
{
    const gmx_moltype_t *molt;
    const t_block       *cgs;
    const t_ilist       *il;
    int                  mb;
    int                  nat, *at2cg, cg, a, ftype, i;
    gmx_bool             bInterCG;

    bInterCG = FALSE;
    for (mb = 0; mb < mtop->nmolblock && !bInterCG; mb++)
    {
        molt = &mtop->moltype[mtop->molblock[mb].type];

        if (molt->ilist[F_CONSTR].nr   > 0 ||
            molt->ilist[F_CONSTRNC].nr > 0 ||
            molt->ilist[F_SETTLE].nr > 0)
        {
            cgs  = &molt->cgs;
            snew(at2cg, molt->atoms.nr);
            for (cg = 0; cg < cgs->nr; cg++)
            {
                for (a = cgs->index[cg]; a < cgs->index[cg+1]; a++)
                {
                    at2cg[a] = cg;
                }
            }

            for (ftype = F_CONSTR; ftype <= F_CONSTRNC; ftype++)
            {
                il = &molt->ilist[ftype];
                for (i = 0; i < il->nr && !bInterCG; i += 1+NRAL(ftype))
                {
                    if (at2cg[il->iatoms[i+1]] != at2cg[il->iatoms[i+2]])
                    {
                        bInterCG = TRUE;
                    }
                }
            }

            sfree(at2cg);
        }
    }

    return bInterCG;
}

gmx_bool inter_charge_group_settles(const gmx_mtop_t *mtop)
{
    const gmx_moltype_t *molt;
    const t_block       *cgs;
    const t_ilist       *il;
    int                  mb;
    int                  nat, *at2cg, cg, a, ftype, i;
    gmx_bool             bInterCG;

    bInterCG = FALSE;
    for (mb = 0; mb < mtop->nmolblock && !bInterCG; mb++)
    {
        molt = &mtop->moltype[mtop->molblock[mb].type];

        if (molt->ilist[F_SETTLE].nr > 0)
        {
            cgs  = &molt->cgs;
            snew(at2cg, molt->atoms.nr);
            for (cg = 0; cg < cgs->nr; cg++)
            {
                for (a = cgs->index[cg]; a < cgs->index[cg+1]; a++)
                {
                    at2cg[a] = cg;
                }
            }

            for (ftype = F_SETTLE; ftype <= F_SETTLE; ftype++)
            {
                il = &molt->ilist[ftype];
                for (i = 0; i < il->nr && !bInterCG; i += 1+NRAL(F_SETTLE))
                {
                    if (at2cg[il->iatoms[i+1]] != at2cg[il->iatoms[i+2]] ||
                        at2cg[il->iatoms[i+1]] != at2cg[il->iatoms[i+3]])
                    {
                        bInterCG = TRUE;
                    }
                }
            }

            sfree(at2cg);
        }
    }

    return bInterCG;
}

/* helper functions for andersen temperature control, because the
 * gmx_constr construct is only defined in constr.c. Return the list
 * of blocks (get_sblock) and the number of blocks (get_nblocks).  */

extern int *get_sblock(struct gmx_constr *constr)
{
    return constr->sblock;
}

extern int get_nblocks(struct gmx_constr *constr)
{
    return constr->nblocks;
}<|MERGE_RESOLUTION|>--- conflicted
+++ resolved
@@ -38,11 +38,8 @@
 #include <config.h>
 #endif
 
-<<<<<<< HEAD
+#include <assert.h>
 #include <stdlib.h>
-=======
-#include <assert.h>
->>>>>>> ed48a3cc
 
 #include "gromacs/fileio/confio.h"
 #include "types/commrec.h"
