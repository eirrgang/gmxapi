/* -*- mode: c; tab-width: 4; indent-tabs-mode: nil; c-basic-offset: 4; c-file-style: "stroustrup"; -*-
 *
 * 
 *                This source code is part of
 * 
 *                 G   R   O   M   A   C   S
 * 
 *          GROningen MAchine for Chemical Simulations
 * 
 * Written by David van der Spoel, Erik Lindahl, Berk Hess, and others.
 * Copyright (c) 1991-2000, University of Groningen, The Netherlands.
 * Copyright (c) 2001-2010, The GROMACS development team,
 * check out http://www.gromacs.org for more information.

 * This program is free software; you can redistribute it and/or
 * modify it under the terms of the GNU General Public License
 * as published by the Free Software Foundation; either version 2
 * of the License, or (at your option) any later version.
 * 
 * If you want to redistribute modifications, please consider that
 * scientific software is very special. Version control is crucial -
 * bugs must be traceable. We will be happy to consider code for
 * inclusion in the official distribution, but derived work must not
 * be called official GROMACS. Details are found in the README & COPYING
 * files - if they are missing, get the official version at www.gromacs.org.
 * 
 * To help us fund GROMACS development, we humbly ask that you cite
 * the papers on the package - you can find them in the top README file.
 * 
 * For more info, check our website at http://www.gromacs.org
 * 
 * And Hey:
 * Gallium Rubidium Oxygen Manganese Argon Carbon Silicon
 */

#ifdef HAVE_CONFIG_H
#include <config.h>
#endif

#include <signal.h>
#include <stdlib.h>

#if ((defined WIN32 || defined _WIN32 || defined WIN64 || defined _WIN64) && !defined __CYGWIN__ && !defined __CYGWIN32__)
/* _isnan() */
#include <float.h>
#endif

#include "typedefs.h"
#include "smalloc.h"
#include "sysstuff.h"
#include "vec.h"
#include "statutil.h"
#include "vcm.h"
#include "mdebin.h"
#include "nrnb.h"
#include "calcmu.h"
#include "index.h"
#include "vsite.h"
#include "update.h"
#include "ns.h"
#include "trnio.h"
#include "xtcio.h"
#include "mdrun.h"
#include "confio.h"
#include "network.h"
#include "pull.h"
#include "xvgr.h"
#include "physics.h"
#include "names.h"
#include "xmdrun.h"
#include "ionize.h"
#include "disre.h"
#include "orires.h"
#include "dihre.h"
#include "pppm.h"
#include "pme.h"
#include "mdatoms.h"
#include "qmmm.h"
#include "mpelogging.h"
#include "domdec.h"
#include "partdec.h"
#include "topsort.h"
#include "coulomb.h"
#include "constr.h"
#include "compute_io.h"
#include "mvdata.h"
#include "checkpoint.h"
#include "mtop_util.h"
#include "sighandler.h"
#include "genborn.h"
#include "string2.h"
<<<<<<< HEAD
#include "gmx_membed.h"
=======
#include "copyrite.h"
>>>>>>> 860cdb58

#ifdef GMX_THREADS
#include "tmpi.h"
#endif

/* include even when OpenMM not used to force compilation of do_md_openmm */
#include "openmm_wrapper.h"

/* simulation conditions to transmit */
enum { eglsNABNSB, eglsCHKPT, eglsSTOPCOND, eglsRESETCOUNTERS, eglsNR };

typedef struct
{
    int nstms;       /* The frequency for intersimulation communication */
    int sig[eglsNR]; /* The signal set by one process in do_md */
    int set[eglsNR]; /* The communicated signal, equal for all processes */
} globsig_t;


static int multisim_min(const gmx_multisim_t *ms,int nmin,int n)
{
    int  *buf;
    gmx_bool bPos,bEqual;
    int  s,d;

    snew(buf,ms->nsim);
    buf[ms->sim] = n;
    gmx_sumi_sim(ms->nsim,buf,ms);
    bPos   = TRUE;
    bEqual = TRUE;
    for (s=0; s<ms->nsim; s++)
    {
        bPos   = bPos   && (buf[s] > 0);
        bEqual = bEqual && (buf[s] == buf[0]);
    }
    if (bPos)
    {
        if (bEqual)
        {
            nmin = min(nmin,buf[0]);
        }
        else
        {
            /* Find the least common multiple */
            for (d=2; d<nmin; d++)
            {
                s = 0;
                while (s < ms->nsim && d % buf[s] == 0)
                {
                    s++;
                }
                if (s == ms->nsim)
                {
                    /* We found the LCM and it is less than nmin */
                    nmin = d;
                    break;
                }
            }
        }
    }
    sfree(buf);

    return nmin;
}

static int multisim_nstsimsync(const t_commrec *cr,
                               const t_inputrec *ir,int repl_ex_nst)
{
    int nmin;

    if (MASTER(cr))
    {
        nmin = INT_MAX;
        nmin = multisim_min(cr->ms,nmin,ir->nstlist);
        nmin = multisim_min(cr->ms,nmin,ir->nstcalcenergy);
        nmin = multisim_min(cr->ms,nmin,repl_ex_nst);
        if (nmin == INT_MAX)
        {
            gmx_fatal(FARGS,"Can not find an appropriate interval for inter-simulation communication, since nstlist, nstcalcenergy and -replex are all <= 0");
        }
        /* Avoid inter-simulation communication at every (second) step */
        if (nmin <= 2)
        {
            nmin = 10;
        }
    }

    gmx_bcast(sizeof(int),&nmin,cr);

    return nmin;
}

static void init_global_signals(globsig_t *gs,const t_commrec *cr,
                                const t_inputrec *ir,int repl_ex_nst)
{
    int i;

    gs->nstms = 1;

    for (i=0; i<eglsNR; i++)
    {
        gs->sig[i] = 0;
        gs->set[i] = 0;
    }
}


double do_md_openmm(FILE *fplog,t_commrec *cr,int nfile,const t_filenm fnm[],
                    const output_env_t oenv, gmx_bool bVerbose,gmx_bool bCompact,
                    int nstglobalcomm,
                    gmx_vsite_t *vsite,gmx_constr_t constr,
                    int stepout,t_inputrec *ir,
                    gmx_mtop_t *top_global,
                    t_fcdata *fcd,
                    t_state *state_global,
                    t_mdatoms *mdatoms,
                    t_nrnb *nrnb,gmx_wallcycle_t wcycle,
                    gmx_edsam_t ed,t_forcerec *fr,
                    int repl_ex_nst,int repl_ex_seed,
                    gmx_membed_t *membed,
                    real cpt_period,real max_hours,
                    const char *deviceOptions,
                    unsigned long Flags,
                    gmx_runtime_t *runtime)
{
    gmx_mdoutf_t *outf;
    gmx_large_int_t step,step_rel;
    double     run_time;
    double     t,t0,lam0;
    gmx_bool       bSimAnn,
    bFirstStep,bStateFromTPX,bLastStep,bStartingFromCpt;
    gmx_bool       bInitStep=TRUE;
    gmx_bool       do_ene,do_log, do_verbose,
    bX,bV,bF,bCPT;
    tensor     force_vir,shake_vir,total_vir,pres;
    int        i,m;
    int        mdof_flags;
    rvec       mu_tot;
    t_vcm      *vcm;
    int        nchkpt=1;
    gmx_localtop_t *top;
    t_mdebin *mdebin=NULL;
    t_state    *state=NULL;
    rvec       *f_global=NULL;
    int        n_xtc=-1;
    rvec       *x_xtc=NULL;
    gmx_enerdata_t *enerd;
    rvec       *f=NULL;
    gmx_global_stat_t gstat;
    gmx_update_t upd=NULL;
    t_graph    *graph=NULL;
    globsig_t   gs;

    gmx_groups_t *groups;
    gmx_ekindata_t *ekind, *ekind_save;
    gmx_bool        bAppend;
    int         a0,a1;
    matrix      lastbox;
    real        reset_counters=0,reset_counters_now=0;
    char        sbuf[STEPSTRSIZE],sbuf2[STEPSTRSIZE];
    int         handled_stop_condition=gmx_stop_cond_none; 

    const char *ommOptions = NULL;
    void   *openmmData;

    bAppend  = (Flags & MD_APPENDFILES);
    check_ir_old_tpx_versions(cr,fplog,ir,top_global);

    groups = &top_global->groups;

    /* Initial values */
    init_md(fplog,cr,ir,oenv,&t,&t0,&state_global->lambda,&lam0,
            nrnb,top_global,&upd,
            nfile,fnm,&outf,&mdebin,
            force_vir,shake_vir,mu_tot,&bSimAnn,&vcm,state_global,Flags);

    clear_mat(total_vir);
    clear_mat(pres);
    /* Energy terms and groups */
    snew(enerd,1);
    init_enerdata(top_global->groups.grps[egcENER].nr,ir->n_flambda,enerd);
    snew(f,top_global->natoms);

    /* Kinetic energy data */
    snew(ekind,1);
    init_ekindata(fplog,top_global,&(ir->opts),ekind);
    /* needed for iteration of constraints */
    snew(ekind_save,1);
    init_ekindata(fplog,top_global,&(ir->opts),ekind_save);
    /* Copy the cos acceleration to the groups struct */
    ekind->cosacc.cos_accel = ir->cos_accel;

    gstat = global_stat_init(ir);
    debug_gmx();

    {
        double io = compute_io(ir,top_global->natoms,groups,mdebin->ebin->nener,1);
        if ((io > 2000) && MASTER(cr))
            fprintf(stderr,
                    "\nWARNING: This run will generate roughly %.0f Mb of data\n\n",
                    io);
    }

    top = gmx_mtop_generate_local_top(top_global,ir);

    a0 = 0;
    a1 = top_global->natoms;

    state = partdec_init_local_state(cr,state_global);
    f_global = f;

    atoms2md(top_global,ir,0,NULL,a0,a1-a0,mdatoms);

    if (vsite)
    {
        set_vsite_top(vsite,top,mdatoms,cr);
    }

    if (ir->ePBC != epbcNONE && !ir->bPeriodicMols)
    {
        graph = mk_graph(fplog,&(top->idef),0,top_global->natoms,FALSE,FALSE);
    }

    update_mdatoms(mdatoms,state->lambda);

    if (deviceOptions[0]=='\0')
    {
        /* empty options, which should default to OpenMM in this build */
        ommOptions=deviceOptions;
    }
    else
    {
        if (gmx_strncasecmp(deviceOptions,"OpenMM",6)!=0)
        {
            gmx_fatal(FARGS, "This Gromacs version currently only works with OpenMM. Use -device \"OpenMM:<options>\"");
        }
        else
        {
            ommOptions=strchr(deviceOptions,':');
            if (NULL!=ommOptions)
            {
                /* Increase the pointer to skip the colon */
                ommOptions++;
            }
        }
    }

    openmmData = openmm_init(fplog, ommOptions, ir, top_global, top, mdatoms, fr, state);
    please_cite(fplog,"Friedrichs2009");

    if (MASTER(cr))
    {
        /* Update mdebin with energy history if appending to output files */
        if ( Flags & MD_APPENDFILES )
        {
            restore_energyhistory_from_state(mdebin,&state_global->enerhist);
        }
        /* Set the initial energy history in state to zero by updating once */
        update_energyhistory(&state_global->enerhist,mdebin);
    }

    if (constr)
    {
        set_constraints(constr,top,ir,mdatoms,cr);
    }

    if (!ir->bContinuation)
    {
        if (mdatoms->cFREEZE && (state->flags & (1<<estV)))
        {
            /* Set the velocities of frozen particles to zero */
            for (i=mdatoms->start; i<mdatoms->start+mdatoms->homenr; i++)
            {
                for (m=0; m<DIM; m++)
                {
                    if (ir->opts.nFreeze[mdatoms->cFREEZE[i]][m])
                    {
                        state->v[i][m] = 0;
                    }
                }
            }
        }

        if (constr)
        {
            /* Constrain the initial coordinates and velocities */
            do_constrain_first(fplog,constr,ir,mdatoms,state,f,
                               graph,cr,nrnb,fr,top,shake_vir);
        }
        if (vsite)
        {
            /* Construct the virtual sites for the initial configuration */
            construct_vsites(fplog,vsite,state->x,nrnb,ir->delta_t,NULL,
                             top->idef.iparams,top->idef.il,
                             fr->ePBC,fr->bMolPBC,graph,cr,state->box);
        }
    }

    debug_gmx();

    if (MASTER(cr))
    {
        char tbuf[20];
        fprintf(fplog,"Initial temperature: %g K\n",enerd->term[F_TEMP]);
        fprintf(stderr,"starting mdrun '%s'\n",
                *(top_global->name));
        if (ir->nsteps >= 0)
        {
            sprintf(tbuf,"%8.1f",(ir->init_step+ir->nsteps)*ir->delta_t);
        }
        else
        {
            sprintf(tbuf,"%s","infinite");
        }
        if (ir->init_step > 0)
        {
            fprintf(stderr,"%s steps, %s ps (continuing from step %s, %8.1f ps).\n",
                    gmx_step_str(ir->init_step+ir->nsteps,sbuf),tbuf,
                    gmx_step_str(ir->init_step,sbuf2),
                    ir->init_step*ir->delta_t);
        }
        else
        {
            fprintf(stderr,"%s steps, %s ps.\n",
                    gmx_step_str(ir->nsteps,sbuf),tbuf);
        }
    }

    fprintf(fplog,"\n");

    /* Set and write start time */
    runtime_start(runtime);
    print_date_and_time(fplog,cr->nodeid,"Started mdrun",runtime);
    wallcycle_start(wcycle,ewcRUN);
    if (fplog)
        fprintf(fplog,"\n");

    /* safest point to do file checkpointing is here.  More general point would be immediately before integrator call */

    debug_gmx();
    /***********************************************************
     *
     *             Loop over MD steps
     *
     ************************************************************/

    /* loop over MD steps or if rerunMD to end of input trajectory */
    bFirstStep = TRUE;
    /* Skip the first Nose-Hoover integration when we get the state from tpx */
    bStateFromTPX = !opt2bSet("-cpi",nfile,fnm);
    bInitStep = bFirstStep && bStateFromTPX;
    bStartingFromCpt = (Flags & MD_STARTFROMCPT) && bInitStep;
    bLastStep = FALSE;

    init_global_signals(&gs,cr,ir,repl_ex_nst);

    step = ir->init_step;
    step_rel = 0;

    while (!bLastStep)
    {
        wallcycle_start(wcycle,ewcSTEP);

        GMX_MPE_LOG(ev_timestep1);

        bLastStep = (step_rel == ir->nsteps);
        t = t0 + step*ir->delta_t;

        if (gs.set[eglsSTOPCOND] != 0)
        {
            bLastStep = TRUE;
        }

        do_log = do_per_step(step,ir->nstlog) || bFirstStep || bLastStep;
        do_verbose = bVerbose &&
                     (step % stepout == 0 || bFirstStep || bLastStep);

        if (MASTER(cr) && do_log)
        {
            print_ebin_header(fplog,step,t,state->lambda);
        }

        clear_mat(force_vir);
        GMX_MPE_LOG(ev_timestep2);

        /* We write a checkpoint at this MD step when:
         * either when we signalled through gs (in OpenMM NS works different),
         * or at the last step (but not when we do not want confout),
         * but never at the first step.
         */
        bCPT = ((gs.set[eglsCHKPT] ||
                 (bLastStep && (Flags & MD_CONFOUT))) &&
                step > ir->init_step );
        if (bCPT)
        {
            gs.set[eglsCHKPT] = 0;
        }

        /* Now we have the energies and forces corresponding to the
         * coordinates at time t. We must output all of this before
         * the update.
         * for RerunMD t is read from input trajectory
         */
        GMX_MPE_LOG(ev_output_start);

        mdof_flags = 0;
        if (do_per_step(step,ir->nstxout))
        {
            mdof_flags |= MDOF_X;
        }
        if (do_per_step(step,ir->nstvout))
        {
            mdof_flags |= MDOF_V;
        }
        if (do_per_step(step,ir->nstfout))
        {
            mdof_flags |= MDOF_F;
        }
        if (do_per_step(step,ir->nstxtcout))
        {
            mdof_flags |= MDOF_XTC;
        }
        if (bCPT)
        {
            mdof_flags |= MDOF_CPT;
        };
        do_ene = (do_per_step(step,ir->nstenergy) || bLastStep);

        if (mdof_flags != 0 || do_ene || do_log)
        {
            wallcycle_start(wcycle,ewcTRAJ);
            bF = (mdof_flags & MDOF_F);
            bX = (mdof_flags & (MDOF_X | MDOF_XTC | MDOF_CPT));
            bV = (mdof_flags & (MDOF_V | MDOF_CPT));

            openmm_copy_state(openmmData, state, &t, f, enerd, bX, bV, bF, do_ene);

            upd_mdebin(mdebin, FALSE,TRUE,
                       t,mdatoms->tmass,enerd,state,lastbox,
                       shake_vir,force_vir,total_vir,pres,
                       ekind,mu_tot,constr);
            print_ebin(outf->fp_ene,do_ene,FALSE,FALSE,do_log?fplog:NULL,
                       step,t,
                       eprNORMAL,bCompact,mdebin,fcd,groups,&(ir->opts));
            write_traj(fplog,cr,outf,mdof_flags,top_global,
                       step,t,state,state_global,f,f_global,&n_xtc,&x_xtc);
            if (bCPT)
            {
                nchkpt++;
                bCPT = FALSE;
            }
            debug_gmx();
            if (bLastStep && step_rel == ir->nsteps &&
                    (Flags & MD_CONFOUT) && MASTER(cr))
            {
                /* x and v have been collected in write_traj,
                 * because a checkpoint file will always be written
                 * at the last step.
                 */
                fprintf(stderr,"\nWriting final coordinates.\n");
                if (ir->ePBC != epbcNONE && !ir->bPeriodicMols)
                {
                    /* Make molecules whole only for confout writing */
                    do_pbc_mtop(fplog,ir->ePBC,state->box,top_global,state_global->x);
                }
                write_sto_conf_mtop(ftp2fn(efSTO,nfile,fnm),
                                    *top_global->name,top_global,
                                    state_global->x,state_global->v,
                                    ir->ePBC,state->box);
                debug_gmx();
            }
            wallcycle_stop(wcycle,ewcTRAJ);
        }
        GMX_MPE_LOG(ev_output_finish);


        /* Determine the wallclock run time up till now */
        run_time = gmx_gettime() - (double)runtime->real;

        /* Check whether everything is still allright */
        if (((int)gmx_get_stop_condition() > handled_stop_condition)
#ifdef GMX_THREADS
            && MASTER(cr)
#endif
            )
        {
           /* this is just make gs.sig compatible with the hack 
               of sending signals around by MPI_Reduce with together with
               other floats */
            /* NOTE: this only works for serial code. For code that allows
               MPI nodes to propagate their condition, see kernel/md.c*/
            if ( gmx_get_stop_condition() == gmx_stop_cond_next_ns )
                gs.set[eglsSTOPCOND]=1;
            if ( gmx_get_stop_condition() == gmx_stop_cond_next )
                gs.set[eglsSTOPCOND]=1;
            /* < 0 means stop at next step, > 0 means stop at next NS step */
            if (fplog)
            {
                fprintf(fplog,
                        "\n\nReceived the %s signal, stopping at the next %sstep\n\n",
                        gmx_get_signal_name(),
                        gs.sig[eglsSTOPCOND]==1 ? "NS " : "");
                fflush(fplog);
            }
            fprintf(stderr,
                    "\n\nReceived the %s signal, stopping at the next %sstep\n\n",
                    gmx_get_signal_name(),
                    gs.sig[eglsSTOPCOND]==1 ? "NS " : "");
            fflush(stderr);
            handled_stop_condition=(int)gmx_get_stop_condition();
        }
        else if (MASTER(cr) &&
                 (max_hours > 0 && run_time > max_hours*60.0*60.0*0.99) &&
                 gs.set[eglsSTOPCOND] == 0)
        {
            /* Signal to terminate the run */
            gs.set[eglsSTOPCOND] = 1;
            if (fplog)
            {
                fprintf(fplog,"\nStep %s: Run time exceeded %.3f hours, will terminate the run\n",gmx_step_str(step,sbuf),max_hours*0.99);
            }
            fprintf(stderr, "\nStep %s: Run time exceeded %.3f hours, will terminate the run\n",gmx_step_str(step,sbuf),max_hours*0.99);
        }

        /* checkpoints */
        if (MASTER(cr) && (cpt_period >= 0 &&
                           (cpt_period == 0 ||
                            run_time >= nchkpt*cpt_period*60.0)) &&
                gs.set[eglsCHKPT] == 0)
        {
            gs.set[eglsCHKPT] = 1;
        }

        /* Time for performance */
        if (((step % stepout) == 0) || bLastStep)
        {
            runtime_upd_proc(runtime);
        }

        if (do_per_step(step,ir->nstlog))
        {
            if (fflush(fplog) != 0)
            {
                gmx_fatal(FARGS,"Cannot flush logfile - maybe you are out of quota?");
            }
        }

        /* Remaining runtime */
        if (MULTIMASTER(cr) && (do_verbose || gmx_got_usr_signal() ))
        {
            print_time(stderr,runtime,step,ir,cr);
        }

        bFirstStep = FALSE;
        bInitStep = FALSE;
        bStartingFromCpt = FALSE;
        step++;
        step_rel++;

        openmm_take_one_step(openmmData);
    }
    /* End of main MD loop */
    debug_gmx();

    /* Stop the time */
    runtime_end(runtime);

    if (MASTER(cr))
    {
        if (ir->nstcalcenergy > 0) 
        {
            print_ebin(outf->fp_ene,FALSE,FALSE,FALSE,fplog,step,t,
                       eprAVER,FALSE,mdebin,fcd,groups,&(ir->opts));
        }
    }

    openmm_cleanup(fplog, openmmData);

    done_mdoutf(outf);

    debug_gmx();

    runtime->nsteps_done = step_rel;

    return 0;
}<|MERGE_RESOLUTION|>--- conflicted
+++ resolved
@@ -89,11 +89,7 @@
 #include "sighandler.h"
 #include "genborn.h"
 #include "string2.h"
-<<<<<<< HEAD
-#include "gmx_membed.h"
-=======
 #include "copyrite.h"
->>>>>>> 860cdb58
 
 #ifdef GMX_THREADS
 #include "tmpi.h"
