/* -*- mode: c; tab-width: 4; indent-tabs-mode: nil; c-basic-offset: 4; c-file-style: "stroustrup"; -*-
 *
 * 
 *                This source code is part of
 * 
 *                 G   R   O   M   A   C   S
 * 
 *          GROningen MAchine for Chemical Simulations
 * 
 *                        VERSION 3.2.0
 * Written by David van der Spoel, Erik Lindahl, Berk Hess, and others.
 * Copyright (c) 1991-2000, University of Groningen, The Netherlands.
 * Copyright (c) 2001-2004, The GROMACS development team,
 * check out http://www.gromacs.org for more information.

 * This program is free software; you can redistribute it and/or
 * modify it under the terms of the GNU General Public License
 * as published by the Free Software Foundation; either version 2
 * of the License, or (at your option) any later version.
 * 
 * If you want to redistribute modifications, please consider that
 * scientific software is very special. Version control is crucial -
 * bugs must be traceable. We will be happy to consider code for
 * inclusion in the official distribution, but derived work must not
 * be called official GROMACS. Details are found in the README & COPYING
 * files - if they are missing, get the official version at www.gromacs.org.
 * 
 * To help us fund GROMACS development, we humbly ask that you cite
 * the papers on the package - you can find them in the top README file.
 * 
 * For more info, check our website at http://www.gromacs.org
 * 
 * And Hey:
 * GROwing Monsters And Cloning Shrimps
 */
#ifdef HAVE_CONFIG_H
#include <config.h>
#endif

#include <string.h>
#include "typedefs.h"
#include "string2.h"
#include "mdebin.h"
#include "smalloc.h"
#include "physics.h"
#include "enxio.h"
#include "vec.h"
#include "disre.h"
#include "main.h"
#include "network.h"
#include "names.h"
#include "orires.h"
#include "constr.h"
#include "mtop_util.h"
#include "xvgr.h"
#include "gmxfio.h"

static const char *conrmsd_nm[] = { "Constr. rmsd", "Constr.2 rmsd" };

static const char *boxs_nm[] = { "Box-X", "Box-Y", "Box-Z" };

static const char *tricl_boxs_nm[] = { "Box-XX", "Box-YX", "Box-YY",
                                 "Box-ZX", "Box-ZY", "Box-ZZ" };

static const char *vol_nm[] = { "Volume" };

static const char *dens_nm[] = {"Density" };

static const char *pv_nm[] = {"pV" };

static const char *boxvel_nm[] = {
  "Box-Vel-XX", "Box-Vel-YY", "Box-Vel-ZZ",
  "Box-Vel-YX", "Box-Vel-ZX", "Box-Vel-ZY"
};

#define NBOXS asize(boxs_nm)
#define NTRICLBOXS asize(tricl_boxs_nm)

static bool bTricl,bDynBox;
static int  f_nre=0,epc,etc,nCrmsd;

t_mdebin *init_mdebin(ener_file_t fp_ene,
                      const gmx_mtop_t *mtop,
                      const t_inputrec *ir)
{
  const char *ener_nm[F_NRE];
  static const char *vir_nm[] = {
    "Vir-XX", "Vir-XY", "Vir-XZ",
    "Vir-YX", "Vir-YY", "Vir-YZ",
    "Vir-ZX", "Vir-ZY", "Vir-ZZ"
  };
  static const char *sv_nm[] = {
    "ShakeVir-XX", "ShakeVir-XY", "ShakeVir-XZ",
    "ShakeVir-YX", "ShakeVir-YY", "ShakeVir-YZ",
    "ShakeVir-ZX", "ShakeVir-ZY", "ShakeVir-ZZ"
  };
  static const char *fv_nm[] = {
    "ForceVir-XX", "ForceVir-XY", "ForceVir-XZ",
    "ForceVir-YX", "ForceVir-YY", "ForceVir-YZ",
    "ForceVir-ZX", "ForceVir-ZY", "ForceVir-ZZ"
  };
  static const char *pres_nm[] = {
    "Pres-XX","Pres-XY","Pres-XZ",
    "Pres-YX","Pres-YY","Pres-YZ",
    "Pres-ZX","Pres-ZY","Pres-ZZ"
  };
  static const char *surft_nm[] = {
    "#Surf*SurfTen"
  };
  static const char *mu_nm[] = {
    "Mu-X", "Mu-Y", "Mu-Z"
  };
  static const char *vcos_nm[] = {
    "2CosZ*Vel-X"
  };
  static const char *visc_nm[] = {
    "1/Viscosity"
  };
  static char *bufbaro[] = {
    "barostat"
  };

  char     **grpnms;
  const gmx_groups_t *groups;
  char     **gnm;
  char     buf[256];
  char     *bufi;
  t_mdebin *md;
  int      i,j,ni,nj,n,k,kk,ncon,nset;
  bool     bBHAM,b14;
 
  snew(md,1);

  groups = &mtop->groups;

  bBHAM = (mtop->ffparams.functype[0] == F_BHAM);
  b14   = (gmx_mtop_ftype_count(mtop,F_LJ14) > 0 ||
	   gmx_mtop_ftype_count(mtop,F_LJC14_Q) > 0);

  ncon = gmx_mtop_ftype_count(mtop,F_CONSTR);
  nset = gmx_mtop_ftype_count(mtop,F_SETTLE);
  md->bConstr    = (ncon > 0 || nset > 0);
  md->bConstrVir = FALSE;
  if (md->bConstr) {
    if (ncon > 0 && ir->eConstrAlg == econtLINCS) {
      if (ir->eI == eiSD2)
	md->nCrmsd = 2;
      else
	md->nCrmsd = 1;
    }
    md->bConstrVir = (getenv("GMX_CONSTRAINTVIR") != NULL);
  } else {
    md->nCrmsd = 0;
  }

<<<<<<< HEAD
  /* Energy monitoring */
  for(i=0;i<egNR;i++)
  {
      md->bEInd[i]=FALSE;
  }
  
  
=======
>>>>>>> a0ee4c3d
  for(i=0; i<F_NRE; i++) {
      md->bEner[i] = FALSE;
      if (i == F_LJ)
          md->bEner[i] = !bBHAM;
      else if (i == F_BHAM)
          md->bEner[i] = bBHAM;
      else if (i == F_EQM)
          md->bEner[i] = ir->bQMMM;
      else if (i == F_COUL_LR)
          md->bEner[i] = (ir->rcoulomb > ir->rlist);
      else if (i == F_LJ_LR)
          md->bEner[i] = (!bBHAM && ir->rvdw > ir->rlist);
      else if (i == F_BHAM_LR)
          md->bEner[i] = (bBHAM && ir->rvdw > ir->rlist);
      else if (i == F_RF_EXCL)
          md->bEner[i] = (EEL_RF(ir->coulombtype) && ir->coulombtype != eelRF_NEC);
      else if (i == F_COUL_RECIP)
          md->bEner[i] = EEL_FULL(ir->coulombtype);
      else if (i == F_LJ14)
          md->bEner[i] = b14;
      else if (i == F_COUL14)
          md->bEner[i] = b14;
      else if (i == F_LJC14_Q || i == F_LJC_PAIRS_NB)
          md->bEner[i] = FALSE;
      else if ((i == F_DVDL) || (i == F_DKDL))
          md->bEner[i] = (ir->efep != efepNO);
      else if (i == F_DHDL_CON)
          md->bEner[i] = (ir->efep != efepNO && md->bConstr);
      else if ((interaction_function[i].flags & IF_VSITE) ||
               (i == F_CONSTR) || (i == F_CONSTRNC) || (i == F_SETTLE))
          md->bEner[i] = FALSE;
      else if ((i == F_COUL_SR) || (i == F_EPOT) || (i == F_PRES)  || (i==F_EQM))
          md->bEner[i] = TRUE;
      else if ((i == F_ETOT) || (i == F_EKIN) || (i == F_TEMP))
          md->bEner[i] = EI_DYNAMICS(ir->eI);
      else if (i==F_VTEMP) 
          md->bEner[i] =  (EI_DYNAMICS(ir->eI) && getenv("GMX_VIRIAL_TEMPERATURE"));
      else if (i == F_DISPCORR || i == F_PDISPCORR)
          md->bEner[i] = (ir->eDispCorr != edispcNO);
      else if (i == F_DISRESVIOL)
          md->bEner[i] = (gmx_mtop_ftype_count(mtop,F_DISRES) > 0);
      else if (i == F_ORIRESDEV)
          md->bEner[i] = (gmx_mtop_ftype_count(mtop,F_ORIRES) > 0);
      else if (i == F_CONNBONDS)
          md->bEner[i] = FALSE;
      else if (i == F_COM_PULL)
          md->bEner[i] = (ir->ePull == epullUMBRELLA || ir->ePull == epullCONST_F);
      else if (i == F_ECONSERVED)
          md->bEner[i] = ((ir->etc == etcNOSEHOOVER || ir->etc == etcVRESCALE) &&
                          (ir->epc == epcNO || ir->epc==epcMTTK));
      else
          md->bEner[i] = (gmx_mtop_ftype_count(mtop,i) > 0);
  }
  
  md->f_nre=0;
  for(i=0; i<F_NRE; i++)
  {
      if (md->bEner[i])
      {
          /* FIXME: The constness should not be cast away */
          /*ener_nm[f_nre]=(char *)interaction_function[i].longname;*/
          ener_nm[md->f_nre]=interaction_function[i].longname;
          md->f_nre++;
      }
  }

    md->epc = ir->epc;
    for (i=0;i<DIM;i++) 
    {
        for (j=0;j<DIM;j++) 
        {
            md->ref_p[i][j] = ir->ref_p[i][j];
        }
    }
    md->bTricl = TRICLINIC(ir->compress) || TRICLINIC(ir->deform);
    md->bDynBox = DYNAMIC_BOX(*ir);
    md->etc = ir->etc;
    md->bNHC_trotter = IR_NVT_TROTTER(ir);
  
    md->ebin  = mk_ebin();
    /* Pass NULL for unit to let get_ebin_space determine the units
     * for interaction_function[i].longname
     */
    md->ie    = get_ebin_space(md->ebin,md->f_nre,ener_nm,NULL);
    if (md->nCrmsd)
    {
        /* This should be called directly after the call for md->ie,
         * such that md->iconrmsd follows directly in the list.
         */
        md->iconrmsd = get_ebin_space(md->ebin,md->nCrmsd,conrmsd_nm,"");
    }
    if (md->bDynBox)
    {
        md->ib    = get_ebin_space(md->ebin, md->bTricl ? NTRICLBOXS :
                                   NBOXS, md->bTricl ? tricl_boxs_nm : boxs_nm,
                                   unit_length);
        md->ivol  = get_ebin_space(md->ebin, 1, vol_nm,  unit_volume);
        md->idens = get_ebin_space(md->ebin, 1, dens_nm, unit_density_SI);
        md->ipv   = get_ebin_space(md->ebin, 1, pv_nm,   unit_energy);
    }
    if (md->bConstrVir)
    {
        md->isvir = get_ebin_space(md->ebin,asize(sv_nm),sv_nm,unit_energy);
        md->ifvir = get_ebin_space(md->ebin,asize(fv_nm),fv_nm,unit_energy);
    }
    md->ivir   = get_ebin_space(md->ebin,asize(vir_nm),vir_nm,unit_energy);
    md->ipres  = get_ebin_space(md->ebin,asize(pres_nm),pres_nm,unit_pres_bar);
    md->isurft = get_ebin_space(md->ebin,asize(surft_nm),surft_nm,
                                unit_surft_bar);
    if (md->epc == epcPARRINELLORAHMAN || md->epc == epcMTTK)
    {
        md->ipc = get_ebin_space(md->ebin,md->bTricl ? 6 : 3,
				 boxvel_nm,unit_vel);
    }
    md->imu    = get_ebin_space(md->ebin,asize(mu_nm),mu_nm,unit_dipole_D);
    if (ir->cos_accel != 0)
    {
        md->ivcos = get_ebin_space(md->ebin,asize(vcos_nm),vcos_nm,unit_vel);
        md->ivisc = get_ebin_space(md->ebin,asize(visc_nm),visc_nm,
                                   unit_invvisc_SI);
    }

    /* Energy monitoring */
    for(i=0;i<egNR;i++)
    {
        md->bEInd[i] = FALSE;
    }
    md->bEInd[egCOULSR] = TRUE;
    md->bEInd[egLJSR  ] = TRUE;

    if (ir->rcoulomb > ir->rlist)
    {
        md->bEInd[egCOULLR] = TRUE;
    }
    if (!bBHAM)
    {
        if (ir->rvdw > ir->rlist)
        {
            md->bEInd[egLJLR]   = TRUE;
        }
    }
    else
    {
        md->bEInd[egLJSR]   = FALSE;
        md->bEInd[egBHAMSR] = TRUE;
        if (ir->rvdw > ir->rlist)
        {
            md->bEInd[egBHAMLR]   = TRUE;
        }
    }
    if (b14)
    {
        md->bEInd[egLJ14] = TRUE;
        md->bEInd[egCOUL14] = TRUE;
    }
    md->nEc=0;
    for(i=0; (i<egNR); i++)
    {
        if (md->bEInd[i])
        {
            md->nEc++;
        }
    }
    
    n=groups->grps[egcENER].nr;
    md->nEg=n;
    md->nE=(n*(n+1))/2;
    snew(md->igrp,md->nE);
    if (md->nE > 1)
    {
        n=0;
        snew(gnm,md->nEc);
        for(k=0; (k<md->nEc); k++)
        {
            snew(gnm[k],STRLEN);
        }
        for(i=0; (i<groups->grps[egcENER].nr); i++)
        {
            ni=groups->grps[egcENER].nm_ind[i];
            for(j=i; (j<groups->grps[egcENER].nr); j++)
            {
                nj=groups->grps[egcENER].nm_ind[j];
                for(k=kk=0; (k<egNR); k++)
                {
                    if (md->bEInd[k])
                    {
                        sprintf(gnm[kk],"%s:%s-%s",egrp_nm[k],
                                *(groups->grpname[ni]),*(groups->grpname[nj]));
                        kk++;
                    }
                }
                md->igrp[n]=get_ebin_space(md->ebin,md->nEc,
                                           (const char **)gnm,unit_energy);
                n++;
            }
        }
        for(k=0; (k<md->nEc); k++)
        {
            sfree(gnm[k]);
        }
        sfree(gnm);
        
        if (n != md->nE)
        {
            gmx_incons("Number of energy terms wrong");
        }
    }
    
    md->nTC=groups->grps[egcTC].nr;
    if (md->epc == epcMTTK) 
    {
        md->nTCB = md->nTC + 1; /* for barostat temperature group */
    } 
    else 
    {
        md->nTCB = md->nTC;
    }
    
    if (md->etc == etcNOSEHOOVER) {
        if (md->bNHC_trotter) { 
            md->mde_n = 2*NNHCHAIN*md->nTCB;
        }
        else 
        {
            md->mde_n = 2*md->nTCB;
        }
    } else { 
        md->mde_n = md->nTCB;
    }
    snew(md->tmp_r,md->mde_n);
    snew(md->tmp_v,md->mde_n);
    snew(md->grpnms,md->mde_n);
    grpnms = md->grpnms;

    for(i=0; (i<md->nTC); i++)
    {
        ni=groups->grps[egcTC].nm_ind[i];
        sprintf(buf,"T-%s",*(groups->grpname[ni]));
        grpnms[i]=strdup(buf);
    }
    md->itemp=get_ebin_space(md->ebin,md->nTC,(const char **)grpnms,
                             unit_temp_K);
    if (md->etc == etcNOSEHOOVER)
    {
        if (md->bNHC_trotter) 
        {
            for(i=0; (i<md->nTCB); i++) 
            {
                ni=groups->grps[egcTC].nm_ind[i];
                /* this one is a barostat thermostat */
                if ((i==md->nTCB-1) && (md->nTCB > md->nTC)) {bufi = bufbaro[0];} else {bufi = *(groups->grpname[ni]);}
                for(j=0; (j<NNHCHAIN); j++) 
                {
                    sprintf(buf,"Xi-%d-%s",j,bufi);
                    grpnms[2*(i*NNHCHAIN+j)]=strdup(buf);
                    sprintf(buf,"vXi-%d-%s",j,bufi);
                    grpnms[2*(i*NNHCHAIN+j)+1]=strdup(buf);
                }
            }
            md->itc=get_ebin_space(md->ebin,md->mde_n,(const char **)grpnms,unit_invtime);
        } 
        else
        {
            for(i=0; (i<md->nTCB); i++) 
            {
                ni=groups->grps[egcTC].nm_ind[i];
                bufi = *(groups->grpname[ni]);
                sprintf(buf,"Xi-%s",bufi);
                grpnms[2*i]=strdup(buf);
                sprintf(buf,"vXi-%s",bufi);
                grpnms[2*i+1]=strdup(buf);
            }
            md->itc=get_ebin_space(md->ebin,md->mde_n,(const char **)grpnms,unit_invtime);
        }
    }
    else if (md->etc == etcBERENDSEN || md->etc == etcYES || 
             md->etc == etcVRESCALE)
    {
        for(i=0; (i<md->nTC); i++)
        {
            ni=groups->grps[egcTC].nm_ind[i];
            sprintf(buf,"Lamb-%s",*(groups->grpname[ni]));
            grpnms[i]=strdup(buf);
        }
        md->itc=get_ebin_space(md->ebin,md->mde_n,(const char **)grpnms,"");
    }

    sfree(grpnms);

    
    md->nU=groups->grps[egcACC].nr;
    if (md->nU > 1)
    {
        snew(grpnms,3*md->nU);
        for(i=0; (i<md->nU); i++)
        {
            ni=groups->grps[egcACC].nm_ind[i];
            sprintf(buf,"Ux-%s",*(groups->grpname[ni]));
            grpnms[3*i+XX]=strdup(buf);
            sprintf(buf,"Uy-%s",*(groups->grpname[ni]));
            grpnms[3*i+YY]=strdup(buf);
            sprintf(buf,"Uz-%s",*(groups->grpname[ni]));
            grpnms[3*i+ZZ]=strdup(buf);
        }
        md->iu=get_ebin_space(md->ebin,3*md->nU,(const char **)grpnms,unit_vel);
        sfree(grpnms);
    }
    
    if ( fp_ene )
    {
        do_enxnms(fp_ene,&md->ebin->nener,&md->ebin->enm);
    }

    md->print_grpnms=NULL;
    
    return md;
}

FILE *open_dhdl(const char *filename,t_inputrec *ir,const output_env_t oenv)
{
    FILE *fp;
    const char *dhdl="dH/d\\8l\\4",*deltag="\\8D\\4H",*lambda="\\8l\\4";
    char title[STRLEN],label_x[STRLEN],label_y[STRLEN];
    int  nsets,s;
    char **setname,buf[STRLEN];

    sprintf(label_x,"%s (%s)","Time",unit_time);
    if (ir->n_flambda == 0)
    {
        sprintf(title,"%s",dhdl);
        sprintf(label_y,"%s (%s %s)",
                dhdl,unit_energy,"[\\8l\\4]\\S-1\\N");
    }
    else
    {
        sprintf(title,"%s, %s",dhdl,deltag);
        sprintf(label_y,"(%s)",unit_energy);
    }
    fp = xvgropen(filename,title,label_x,label_y,oenv);

    if (ir->n_flambda > 0)
    {
        /* g_bar has to determine the lambda values used in this simulation
         * from this xvg legend.
         */
        nsets = 1 + ir->n_flambda;
        snew(setname,nsets);
        sprintf(buf,"%s %s %g",dhdl,lambda,ir->init_lambda);
        setname[0] = strdup(buf);
        for(s=1; s<nsets; s++)
        {
            sprintf(buf,"%s %s %g",deltag,lambda,ir->flambda[s-1]);
            setname[s] = strdup(buf);
        }
        xvgr_legend(fp,nsets,setname,oenv);

        for(s=0; s<nsets; s++)
        {
            sfree(setname[s]);
        }
        sfree(setname);
    }

    return fp;
}

static void copy_energy(t_mdebin *md, real e[],real ecpy[])
{
  int i,j;
  
  for(i=j=0; (i<F_NRE); i++)
    if (md->bEner[i])
      ecpy[j++] = e[i];
  if (j != md->f_nre) 
    gmx_incons("Number of energy terms wrong");
}

void upd_mdebin(t_mdebin *md,FILE *fp_dhdl,
                bool bSum,
                double time,
                real tmass,
                gmx_enerdata_t *enerd,
                t_state *state,
                matrix  box,
                tensor svir,
                tensor fvir,
                tensor vir,
                tensor pres,
                gmx_ekindata_t *ekind,
                rvec mu_tot,
                gmx_constr_t constr)
{
    int    i,j,k,kk,m,n,gid;
    real   crmsd[2],tmp6[6];
    real   bs[NTRICLBOXS],vol,dens,pv;
    real   eee[egNR];
    real   ecopy[F_NRE];
    real   tmp;
    
    /* Do NOT use the box in the state variable, but the separate box provided
     * as an argument. This is because we sometimes need to write the box from
     * the last timestep to match the trajectory frames.
     */
    copy_energy(md, enerd->term,ecopy);
    add_ebin(md->ebin,md->ie,md->f_nre,ecopy,bSum);
    if (md->nCrmsd)
    {
        crmsd[0] = constr_rmsd(constr,FALSE);
        if (md->nCrmsd > 1)
        {
            crmsd[1] = constr_rmsd(constr,TRUE);
        }
        add_ebin(md->ebin,md->iconrmsd,md->nCrmsd,crmsd,FALSE);
    }
    if (md->bDynBox)
    {
        if(md->bTricl)
        {
            bs[0] = box[XX][XX];
            bs[1] = box[YY][XX];
            bs[2] = box[YY][YY];
            bs[3] = box[ZZ][XX];
            bs[4] = box[ZZ][YY];
            bs[5] = box[ZZ][ZZ];
        }
        else
        {
            bs[0] = box[XX][XX];
            bs[1] = box[YY][YY];
            bs[2] = box[ZZ][ZZ];
        }
        vol  = box[XX][XX]*box[YY][YY]*box[ZZ][ZZ];
        dens = (tmass*AMU)/(vol*NANO*NANO*NANO);
        
<<<<<<< HEAD
        /* This is pV (in kJ/mol) */  
        /* I don't think this is correct -- it should be the external pressure */
        pv = vol*enerd->term[F_PRES]/PRESFAC;

=======
        /* This is pV (in kJ/mol).  The pressure is the reference pressure,
         not the instantaneous pressure */  
        pv = 0;
        for (i=0;i<DIM;i++) 
        {
            for (j=0;j<DIM;j++) 
            {
                pv += box[i][j]*md->ref_p[i][j]/PRESFAC;
            }
        }
>>>>>>> a0ee4c3d
        add_ebin(md->ebin,md->ib   ,NBOXS,bs   ,bSum);
        add_ebin(md->ebin,md->ivol ,1    ,&vol ,bSum);
        add_ebin(md->ebin,md->idens,1    ,&dens,bSum);
        add_ebin(md->ebin,md->ipv  ,1    ,&pv  ,bSum);
    }
    if (md->bConstrVir)
    {
        add_ebin(md->ebin,md->isvir,9,svir[0],bSum);
        add_ebin(md->ebin,md->ifvir,9,fvir[0],bSum);
    }
    add_ebin(md->ebin,md->ivir,9,vir[0],bSum);
    add_ebin(md->ebin,md->ipres,9,pres[0],bSum);
    tmp = (pres[ZZ][ZZ]-(pres[XX][XX]+pres[YY][YY])*0.5)*box[ZZ][ZZ];
    add_ebin(md->ebin,md->isurft,1,&tmp,bSum);
    if (md->epc == epcPARRINELLORAHMAN || md->epc == epcMTTK)
    {
        tmp6[0] = state->boxv[XX][XX];
        tmp6[1] = state->boxv[YY][YY];
        tmp6[2] = state->boxv[ZZ][ZZ];
        tmp6[3] = state->boxv[YY][XX];
        tmp6[4] = state->boxv[ZZ][XX];
        tmp6[5] = state->boxv[ZZ][YY];
        add_ebin(md->ebin,md->ipc,md->bTricl ? 6 : 3,tmp6,bSum);
    }
    add_ebin(md->ebin,md->imu,3,mu_tot,bSum);
    if (ekind && ekind->cosacc.cos_accel != 0)
    {
        vol  = box[XX][XX]*box[YY][YY]*box[ZZ][ZZ];
        dens = (tmass*AMU)/(vol*NANO*NANO*NANO);
        add_ebin(md->ebin,md->ivcos,1,&(ekind->cosacc.vcos),bSum);
        /* 1/viscosity, unit 1/(kg m^-1 s^-1) */
        tmp = 1/(ekind->cosacc.cos_accel/(ekind->cosacc.vcos*PICO)
                 *vol*sqr(box[ZZ][ZZ]*NANO/(2*M_PI)));
        add_ebin(md->ebin,md->ivisc,1,&tmp,bSum);    
    }
    if (md->nE > 1)
    {
        n=0;
        for(i=0; (i<md->nEg); i++)
        {
            for(j=i; (j<md->nEg); j++)
            {
                gid=GID(i,j,md->nEg);
                for(k=kk=0; (k<egNR); k++)
                {
                    if (md->bEInd[k])
                    {
                        eee[kk++] = enerd->grpp.ener[k][gid];
                    }
                }
                add_ebin(md->ebin,md->igrp[n],md->nEc,eee,bSum);
                n++;
            }
        }
    }
    
    if (ekind)
    {
        for(i=0; (i<md->nTC); i++)
        {
            md->tmp_r[i] = ekind->tcstat[i].T;
        }
        add_ebin(md->ebin,md->itemp,md->nTC,md->tmp_r,bSum);
        if (md->etc == etcNOSEHOOVER)
        {
            if (md->bNHC_trotter)
            {
                
                for(i=0; (i<md->nTCB); i++) 
                {
                    for (j=0;j<NNHCHAIN;j++) 
                    {
                        k = i*NNHCHAIN+j;
                        md->tmp_r[2*k] = state->nosehoover_xi[k];
                        md->tmp_r[2*k+1] = state->nosehoover_vxi[k];
                    }
                }
                add_ebin(md->ebin,md->itc,md->mde_n,md->tmp_r,bSum);      
            } 
            else 
            {
                for(i=0; (i<md->nTC); i++)
                {
                    md->tmp_r[2*i] = state->nosehoover_xi[i];
                    md->tmp_r[2*i+1] = state->nosehoover_vxi[i];
                }
                add_ebin(md->ebin,md->itc,md->mde_n,md->tmp_r,bSum);
            }
        }
        else if (md->etc == etcBERENDSEN || md->etc == etcYES || md->etc == etcVRESCALE)
        {
            for(i=0; (i<md->nTC); i++)
            {
                md->tmp_r[i] = ekind->tcstat[i].lambda;
            }
            add_ebin(md->ebin,md->itc,md->nTC,md->tmp_r,bSum);
        }
    }
    
    if (ekind && md->nU > 1)
    {
        for(i=0; (i<md->nU); i++)
        {
            copy_rvec(ekind->grpstat[i].u,md->tmp_v[i]);
        }
        add_ebin(md->ebin,md->iu,3*md->nU,md->tmp_v[0],bSum);
    }
    
    ebin_increase_count(md->ebin,bSum);
    
    if (fp_dhdl)
    {
        fprintf(fp_dhdl,"%.4f %g",
                time,
                enerd->term[F_DVDL]+enerd->term[F_DKDL]+enerd->term[F_DHDL_CON]);
        for(i=1; i<enerd->n_lambda; i++)
        {
            fprintf(fp_dhdl," %g",
                    enerd->enerpart_lambda[i]-enerd->enerpart_lambda[0]);
        }
        fprintf(fp_dhdl,"\n");
    }
}

void upd_mdebin_step(t_mdebin *md)
{
   ebin_increase_count(md->ebin,FALSE); 
}

static void npr(FILE *log,int n,char c)
{
  for(; (n>0); n--) fprintf(log,"%c",c);
}

static void pprint(FILE *log,const char *s,t_mdebin *md)
{
    char CHAR='#';
    int  slen;
    char buf1[22],buf2[22];
    
    slen = strlen(s);
    fprintf(log,"\t<======  ");
    npr(log,slen,CHAR);
    fprintf(log,"  ==>\n");
    fprintf(log,"\t<====  %s  ====>\n",s);
    fprintf(log,"\t<==  ");
    npr(log,slen,CHAR);
    fprintf(log,"  ======>\n\n");

    fprintf(log,"\tStatistics over %s steps using %s frames\n",
            gmx_step_str(md->ebin->nsteps_sim,buf1),
            gmx_step_str(md->ebin->nsum_sim,buf2));
    fprintf(log,"\n");
}

void print_ebin_header(FILE *log,gmx_large_int_t steps,double time,real lamb)
{
    char buf[22];

    fprintf(log,"   %12s   %12s   %12s\n"
            "   %12s   %12.5f   %12.5f\n\n",
            "Step","Time","Lambda",gmx_step_str(steps,buf),time,lamb);
}

void print_ebin(ener_file_t fp_ene,bool bEne,bool bDR,bool bOR,
                FILE *log,
                gmx_large_int_t step,double time,
                int mode,bool bCompact,
                t_mdebin *md,t_fcdata *fcd,
                gmx_groups_t *groups,t_grpopts *opts)
{
    /*static char **grpnms=NULL;*/
    char        buf[246];
    int         i,j,n,ni,nj,ndr,nor;
    int         nr[enxNR];
    real        *block[enxNR];
    t_enxframe  fr;
	
    switch (mode)
    {
    case eprNORMAL:
        fr.t            = time;
        fr.step         = step;
        fr.nsteps       = md->ebin->nsteps;
        fr.nsum         = md->ebin->nsum;
        fr.nre          = (bEne) ? md->ebin->nener : 0;
        fr.ener         = md->ebin->e;
        fr.ndisre       = bDR ? fcd->disres.npair : 0;
        fr.disre_rm3tav = fcd->disres.rm3tav;
        fr.disre_rt     = fcd->disres.rt;
        /* Optional additional blocks */
        for(i=0; i<enxNR; i++)
        {
            nr[i] = 0;
        }
        if (fcd->orires.nr > 0 && bOR)
        {
            diagonalize_orires_tensors(&(fcd->orires));
            nr[enxOR]     = fcd->orires.nr;
            block[enxOR]  = fcd->orires.otav;
            nr[enxORI]    = (fcd->orires.oinsl != fcd->orires.otav) ? 
                fcd->orires.nr : 0;
            block[enxORI] = fcd->orires.oinsl;
            nr[enxORT]    = fcd->orires.nex*12;
            block[enxORT] = fcd->orires.eig;
        }
        fr.nblock = 0;
        for(i=0; i<enxNR; i++)
        {
            if (nr[i] > 0)
            {
                fr.nblock = i + 1;
            }
        }
        fr.nr         = nr;
        fr.block      = block;
        if (fr.nre || fr.ndisre || fr.nr[enxOR] || fr.nr[enxORI])
        {
            do_enx(fp_ene,&fr);
            gmx_fio_check_file_position(enx_file_pointer(fp_ene));
            if (fr.nre)
            {
                /* We have stored the sums, so reset the sum history */
                reset_ebin_sums(md->ebin);
            }
        }
        break;
    case eprAVER:
        if (log)
        {
            pprint(log,"A V E R A G E S",md);
        }
        break;
    case eprRMS:
        if (log)
        {
            pprint(log,"R M S - F L U C T U A T I O N S",md);
        }
        break;
    default:
        gmx_fatal(FARGS,"Invalid print mode (%d)",mode);
    }
    
    if (log)
    {
        for(i=0;i<opts->ngtc;i++)
        {
            if(opts->annealing[i]!=eannNO)
            {
                fprintf(log,"Current ref_t for group %s: %8.1f\n",
                        *(groups->grpname[groups->grps[egcTC].nm_ind[i]]),
                        opts->ref_t[i]);
            }
        }
        if (mode==eprNORMAL && fcd->orires.nr>0)
        {
            print_orires_log(log,&(fcd->orires));
        }
        fprintf(log,"   Energies (%s)\n",unit_energy);
        pr_ebin(log,md->ebin,md->ie,md->f_nre+md->nCrmsd,5,mode,TRUE);  
        fprintf(log,"\n");
        
        if (!bCompact)
        {
            if (md->bDynBox)
            {
                pr_ebin(log,md->ebin,md->ib, md->bTricl ? NTRICLBOXS : NBOXS,5,
                        mode,TRUE);      
                fprintf(log,"\n");
            }
            if (md->bConstrVir)
            {
                fprintf(log,"   Constraint Virial (%s)\n",unit_energy);
                pr_ebin(log,md->ebin,md->isvir,9,3,mode,FALSE);  
                fprintf(log,"\n");
                fprintf(log,"   Force Virial (%s)\n",unit_energy);
                pr_ebin(log,md->ebin,md->ifvir,9,3,mode,FALSE);  
                fprintf(log,"\n");
            }
            fprintf(log,"   Total Virial (%s)\n",unit_energy);
            pr_ebin(log,md->ebin,md->ivir,9,3,mode,FALSE);   
            fprintf(log,"\n");
            fprintf(log,"   Pressure (%s)\n",unit_pres_bar);
            pr_ebin(log,md->ebin,md->ipres,9,3,mode,FALSE);  
            fprintf(log,"\n");
            fprintf(log,"   Total Dipole (%s)\n",unit_dipole_D);
            pr_ebin(log,md->ebin,md->imu,3,3,mode,FALSE);    
            fprintf(log,"\n");
            
            if (md->nE > 1)
            {
                if (md->print_grpnms==NULL)
                {
                    snew(md->print_grpnms,md->nE);
                    n=0;
                    for(i=0; (i<md->nEg); i++)
                    {
                        ni=groups->grps[egcENER].nm_ind[i];
                        for(j=i; (j<md->nEg); j++)
                        {
                            nj=groups->grps[egcENER].nm_ind[j];
                            sprintf(buf,"%s-%s",*(groups->grpname[ni]),
                                    *(groups->grpname[nj]));
                            md->print_grpnms[n++]=strdup(buf);
                        }
                    }
                }
                sprintf(buf,"Epot (%s)",unit_energy);
                fprintf(log,"%15s   ",buf);
                for(i=0; (i<egNR); i++)
                {
                    if (md->bEInd[i])
                    {
                        fprintf(log,"%12s   ",egrp_nm[i]);
                    }
                }
                fprintf(log,"\n");
                for(i=0; (i<md->nE); i++)
                {
                    fprintf(log,"%15s",md->print_grpnms[i]);
                    pr_ebin(log,md->ebin,md->igrp[i],md->nEc,md->nEc,mode,
                            FALSE);
                }
                fprintf(log,"\n");
            }
            if (md->nTC > 1)
            {
                pr_ebin(log,md->ebin,md->itemp,md->nTC,4,mode,TRUE);
                fprintf(log,"\n");
            }
            if (md->nU > 1)
            {
                fprintf(log,"%15s   %12s   %12s   %12s\n",
                        "Group","Ux","Uy","Uz");
                for(i=0; (i<md->nU); i++)
                {
                    ni=groups->grps[egcACC].nm_ind[i];
                    fprintf(log,"%15s",*groups->grpname[ni]);
                    pr_ebin(log,md->ebin,md->iu+3*i,3,3,mode,FALSE);
                }
                fprintf(log,"\n");
            }
        }

    }
}

void 
init_energyhistory(energyhistory_t * enerhist)
{
    enerhist->nener = 0;

    enerhist->ener_ave     = NULL;
    enerhist->ener_sum     = NULL;
    enerhist->ener_sum_sim = NULL;

    enerhist->nsteps     = 0;
    enerhist->nsum       = 0;
    enerhist->nsteps_sim = 0;
    enerhist->nsum_sim   = 0;
}

void
update_energyhistory(energyhistory_t * enerhist,t_mdebin * mdebin)
{
    int i;
    
    enerhist->nsteps     = mdebin->ebin->nsteps;
    enerhist->nsum       = mdebin->ebin->nsum;
    enerhist->nsteps_sim = mdebin->ebin->nsteps_sim;
    enerhist->nsum_sim   = mdebin->ebin->nsum_sim;
    enerhist->nener      = mdebin->ebin->nener;

    if (mdebin->ebin->nsum > 0)
    {
        /* Check if we need to allocate first */
        if(enerhist->ener_ave == NULL)
        {
            snew(enerhist->ener_ave,enerhist->nener);
            snew(enerhist->ener_sum,enerhist->nener);
        }
        
        for(i=0;i<enerhist->nener;i++)
        {
            enerhist->ener_ave[i] = mdebin->ebin->e[i].eav;
            enerhist->ener_sum[i] = mdebin->ebin->e[i].esum;
        }
    }

    if (mdebin->ebin->nsum_sim > 0)
    {
        /* Check if we need to allocate first */
        if(enerhist->ener_sum_sim == NULL)
        {
            snew(enerhist->ener_sum_sim,enerhist->nener);
        }
        
        for(i=0;i<enerhist->nener;i++)
        {
            enerhist->ener_sum_sim[i] = mdebin->ebin->e_sim[i].esum;
        }
    }
}

void
restore_energyhistory_from_state(t_mdebin * mdebin,energyhistory_t * enerhist)
{
    int i;

    if ((enerhist->nsum > 0 || enerhist->nsum_sim > 0) &&
        mdebin->ebin->nener != enerhist->nener)
    {
        gmx_fatal(FARGS,"Mismatch between number of energies in run input (%d) and checkpoint file (%d).",
                  mdebin->ebin->nener,enerhist->nener);
	}

    mdebin->ebin->nsteps     = enerhist->nsteps;
    mdebin->ebin->nsum       = enerhist->nsum;
    mdebin->ebin->nsteps_sim = enerhist->nsteps_sim;
    mdebin->ebin->nsum_sim   = enerhist->nsum_sim;

	for(i=0; i<mdebin->ebin->nener; i++)
	{
		mdebin->ebin->e[i].eav  =
            (enerhist->nsum > 0 ? enerhist->ener_ave[i] : 0);
		mdebin->ebin->e[i].esum =
            (enerhist->nsum > 0 ? enerhist->ener_sum[i] : 0);
        mdebin->ebin->e_sim[i].esum =
            (enerhist->nsum_sim > 0 ? enerhist->ener_sum_sim[i] : 0);
	}
}<|MERGE_RESOLUTION|>--- conflicted
+++ resolved
@@ -153,16 +153,12 @@
     md->nCrmsd = 0;
   }
 
-<<<<<<< HEAD
   /* Energy monitoring */
   for(i=0;i<egNR;i++)
   {
       md->bEInd[i]=FALSE;
   }
-  
-  
-=======
->>>>>>> a0ee4c3d
+
   for(i=0; i<F_NRE; i++) {
       md->bEner[i] = FALSE;
       if (i == F_LJ)
@@ -597,12 +593,6 @@
         vol  = box[XX][XX]*box[YY][YY]*box[ZZ][ZZ];
         dens = (tmass*AMU)/(vol*NANO*NANO*NANO);
         
-<<<<<<< HEAD
-        /* This is pV (in kJ/mol) */  
-        /* I don't think this is correct -- it should be the external pressure */
-        pv = vol*enerd->term[F_PRES]/PRESFAC;
-
-=======
         /* This is pV (in kJ/mol).  The pressure is the reference pressure,
          not the instantaneous pressure */  
         pv = 0;
@@ -610,10 +600,16 @@
         {
             for (j=0;j<DIM;j++) 
             {
-                pv += box[i][j]*md->ref_p[i][j]/PRESFAC;
-            }
-        }
->>>>>>> a0ee4c3d
+                if (i>j) 
+                {
+                    pv += box[i][j]*md->ref_p[i][j]/PRESFAC;
+                } 
+                else 
+                {
+                    pv += box[j][i]*md->ref_p[j][i]/PRESFAC;
+                }
+            }
+        }
         add_ebin(md->ebin,md->ib   ,NBOXS,bs   ,bSum);
         add_ebin(md->ebin,md->ivol ,1    ,&vol ,bSum);
         add_ebin(md->ebin,md->idens,1    ,&dens,bSum);
@@ -736,7 +732,7 @@
         }
         fprintf(fp_dhdl,"\n");
     }
-}
+    }
 
 void upd_mdebin_step(t_mdebin *md)
 {
