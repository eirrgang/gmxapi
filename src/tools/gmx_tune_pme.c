--- conflicted
+++ resolved
@@ -54,13 +54,10 @@
 #include "readinp.h"
 #include "calcgrid.h"
 #include "checkpoint.h"
+#include "macros.h"
 #include "gmx_ana.h"
 #include "names.h"
-<<<<<<< HEAD
-#include "macros.h"
-=======
 #include "perf_est.h"
->>>>>>> be6f36b4
 
 
 
