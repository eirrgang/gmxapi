<<<<<<< HEAD
add_test(NAME TestExec_mdrun-h
         COMMAND mdrun -h)
add_dependencies(tests mdrun)
=======
#
# This file is part of the GROMACS molecular simulation package.
#
# Copyright (c) 2012, by the GROMACS development team, led by
# David van der Spoel, Berk Hess, Erik Lindahl, and including many
# others, as listed in the AUTHORS file in the top-level source
# directory and at http://www.gromacs.org.
#
# GROMACS is free software; you can redistribute it and/or
# modify it under the terms of the GNU Lesser General Public License
# as published by the Free Software Foundation; either version 2.1
# of the License, or (at your option) any later version.
#
# GROMACS is distributed in the hope that it will be useful,
# but WITHOUT ANY WARRANTY; without even the implied warranty of
# MERCHANTABILITY or FITNESS FOR A PARTICULAR PURPOSE.  See the GNU
# Lesser General Public License for more details.
#
# You should have received a copy of the GNU Lesser General Public
# License along with GROMACS; if not, see
# http://www.gnu.org/licenses, or write to the Free Software Foundation,
# Inc., 51 Franklin Street, Fifth Floor, Boston, MA  02110-1301  USA.
#
# If you want to redistribute modifications to GROMACS, please
# consider that scientific software is very special. Version
# control is crucial - bugs must be traceable. We will be happy to
# consider code for inclusion in the official distribution, but
# derived work must not be called official GROMACS. Details are found
# in the README & COPYING files - if they are missing, get the
# official version at http://www.gromacs.org.
#
# To help us fund GROMACS development, we humbly ask that you cite
# the research papers on the package. Check out http://www.gromacs.org.
#
set(REGRESSIONTEST_PATH "" CACHE PATH "Directory containing regressiontests")
mark_as_advanced(REGRESSIONTEST_PATH)
option(REGRESSIONTEST_DOWNLOAD
    "Automatically download regressiontests. Tests can be run with ctest." no)
if(REGRESSIONTEST_DOWNLOAD AND CMAKE_VERSION VERSION_LESS "2.8.2")
    message(WARNING "REGRESSIONTEST_DOWNLOAD requires cmake >=2.8.2. Please update cmake or manually download the regressiontests.")
    set(REGRESSIONTEST_DOWNLOAD FALSE CACHE BOOL 
        "REGRESSIONTEST_DOWNLOAD not supported with cmake ${CMAKE_VERSION}" FORCE)
endif()
if(REGRESSIONTEST_DOWNLOAD)
    if("${PROJECT_VERSION}" MATCHES "-dev")
        set(REGRESSIONTEST_VERSION master)
    else()
        set(REGRESSIONTEST_VERSION ${PROJECT_VERSION})
    endif()
    set(REGRESSIONTEST_URL
        http://gerrit.gromacs.org/download/regressiontests-${REGRESSIONTEST_VERSION}.tar.gz)
    set(REGRESSIONTEST_FILE "${CMAKE_CURRENT_BINARY_DIR}/regressiontests.tgz")
    message("Downloading: ${REGRESSIONTEST_URL}")
    file(DOWNLOAD ${REGRESSIONTEST_URL} "${REGRESSIONTEST_FILE}" SHOW_PROGRESS STATUS status LOG log)
    list(GET status 0 status_code)
    list(GET status 1 status_string)
    
    if(NOT status_code EQUAL 0)
        message(FATAL_ERROR "error: downloading '${REGRESSIONTEST_URL}' failed
status_code: ${status_code}
status_string: ${status_string}
log: ${log}")
    endif()

    set(REGRESSIONTEST_PATH
        "${CMAKE_CURRENT_BINARY_DIR}/regressiontests-${REGRESSIONTEST_VERSION}"
        CACHE PATH "Path to auto-downloaded regressiontests" FORCE)
    file(REMOVE_RECURSE "${REGRESSIONTEST_PATH}") #delete potential prior folder
    execute_process(COMMAND ${CMAKE_COMMAND} -E tar xf "${REGRESSIONTEST_FILE}"
        WORKING_DIRECTORY "${CMAKE_CURRENT_BINARY_DIR}")
    if(NOT EXISTS ${REGRESSIONTEST_PATH}/gmxtest.pl)
        message(FATAL_ERROR "Download incorrect. Doesn't contain required gmxtest.pl")
    endif()
    set(REGRESSIONTEST_DOWNLOAD OFF CACHE BOOL "Tests already downloaded. Set to yes to download again" FORCE)
endif()

if(REGRESSIONTEST_PATH AND (GMX_BLUEGENE OR CMAKE_CROSSCOMPILING OR CMAKE_CONFIGURATION_TYPES))
    #Bluegene requires us to compile both front-end and back-end binaries (single build is insufficient)
    message(WARNING 
        "With cross-compiling or multi-configuration generators (e.g. Visual Studio), running regressiontests from build system is not supported. Please run gmxtest.pl directly.")
    set(REGRESSIONTEST_PATH OFF CACHE BOOL 
        "With cross-compiling or multi-configuration generators, running regressiontests from build system is not supported." FORCE)
endif()

if(REGRESSIONTEST_PATH)
    if(NOT EXISTS ${REGRESSIONTEST_PATH}/gmxtest.pl)
        message(FATAL_ERROR
            "REGRESSIONTEST_PATH invalid. The path needs to contain gmxtest.pl.")
    endif()
    if(GMX_DOUBLE)
        list(APPEND ARGS -double)
    endif()
    if(GMX_LIB_MPI AND NOT MPIEXEC) #autodetection failed or CC=mpicc was used
        message(WARNING
            "Please set MPIEXEC. Otherwise mpirun is assumed for runnings tests.")
    endif()
    if(GMX_LIB_MPI)
        set(GMX_TEST_NUMBER_PROCS 8 CACHE STRING "Number of processors used for testing")
        mark_as_advanced(GMX_TEST_NUMBER_PROCS)
        list(APPEND ARGS -np ${GMX_TEST_NUMBER_PROCS})
        if(MPIEXEC)
            list(APPEND ARGS -mpirun ${MPIEXEC})
        endif()
        #We should use MPIEXEC_NUMPROC_FLAG but gmxtest.pl doesn't let us pass it
    endif()
    if(GMX_BINARY_SUFFIX)
        list(APPEND ARGS -suffix ${GMX_BINARY_SUFFIX})
    endif()
    #crosscompile is only used to disable checking whether binaries work
    #given that we know they are there and that mdrun might not be exectuable
    #(e.g. Cray) we enable it.
    list(APPEND ARGS -crosscompile)

    set(REGRESSIONTEST_EXTRA_ARGS "" CACHE STRING 
        "Extra arguments passed to gmxtest")
    mark_as_advanced(REGRESSIONTEST_EXTRA_ARGS)
    list(APPEND ARGS ${REGRESSIONTEST_EXTRA_ARGS})

    list(APPEND ARGS -noverbose -nosuffix)

    if(GMX_NATIVE_WINDOWS)
        set(PATH_SEPARATOR "\\;")
        #replacing \ with / shouldn't be neccessary. But otherwise "..\bin\;c:\.."
        #gets turned into "...\bin\\c:\.." don't know why and don't have a better
        #workaround. This workaround doesn't hurt.
        string(REPLACE "\\" "/" PATH "$ENV{PATH}")
        #protect ; (don't treat as list)
        string(REPLACE ";" "\\;" PATH "${PATH}")
    else()
        set(PATH_SEPARATOR ":")
        set(PATH "$ENV{PATH}")
    endif()

    foreach(FOLDER kernel tools gmxlib mdlib) #lib folders might be needed for
        #e.g. DLLs. For GMX paths native ("\") is needed for GMXLIB detection
        file(TO_NATIVE_PATH "${CMAKE_BINARY_DIR}/src/${FOLDER}" DIR)
        set(PATH "${DIR}${PATH_SEPARATOR}${PATH}")
    endforeach()

    find_program(PERL_EXECUTABLE NAMES "perl")
    mark_as_advanced(PERL_EXECUTABLE)

    if (NOT PERL_EXECUTABLE)
        message(FATAL_ERROR "Perl not found. Install perl, set PERL_EXECUTABLE to the perl location, or unset REGRESSIONTEST_PATH to disable testing.")
    endif()

    #currently not testing tools because they don't contain any useful tests
    foreach(subtest simple complex kernel freeenergy pdb2gmx)
        add_test(NAME regressiontests/${subtest}
            #windows requires the command to be perl and not the script
            COMMAND perl "${REGRESSIONTEST_PATH}/gmxtest.pl" ${subtest} ${ARGS})
        set_tests_properties(regressiontests/${subtest} PROPERTIES
            ENVIRONMENT "PATH=${PATH}")
    endforeach()
endif()
>>>>>>> 19bbbf6d
<|MERGE_RESOLUTION|>--- conflicted
+++ resolved
@@ -1,8 +1,3 @@
-<<<<<<< HEAD
-add_test(NAME TestExec_mdrun-h
-         COMMAND mdrun -h)
-add_dependencies(tests mdrun)
-=======
 #
 # This file is part of the GROMACS molecular simulation package.
 #
@@ -136,9 +131,9 @@
         set(PATH "$ENV{PATH}")
     endif()
 
-    foreach(FOLDER kernel tools gmxlib mdlib) #lib folders might be needed for
+    foreach(FOLDER bin lib) #lib folders might be needed for
         #e.g. DLLs. For GMX paths native ("\") is needed for GMXLIB detection
-        file(TO_NATIVE_PATH "${CMAKE_BINARY_DIR}/src/${FOLDER}" DIR)
+        file(TO_NATIVE_PATH "${CMAKE_BINARY_DIR}/${FOLDER}" DIR)
         set(PATH "${DIR}${PATH_SEPARATOR}${PATH}")
     endforeach()
 
@@ -157,5 +152,4 @@
         set_tests_properties(regressiontests/${subtest} PROPERTIES
             ENVIRONMENT "PATH=${PATH}")
     endforeach()
-endif()
->>>>>>> 19bbbf6d
+endif()